--- conflicted
+++ resolved
@@ -113,22 +113,10 @@
                 }, null, 2)")
 
     node -p "JSON.stringify({...require('./tmp.json'), \
-<<<<<<< HEAD
                 contract: ${contract_json},\
                 mesh: ${mesh_json},\
                 user: ${user_json}, \
                 log: ${log_json}, \
-=======
-            contract: ${contract_json},\
-            mesh: ${mesh_json},\
-            user: ${user_json}, \
-            log: {\
-                loglevel: '$loglevel', \
-                max_mbytes_per_file: 10, \
-                max_file_count": 50, \
-                loggers:['console', 'file'] \
-            }\
->>>>>>> a4399544
             }, null, 2)" > hp.cfg
     rm tmp.json
 
