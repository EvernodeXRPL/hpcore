--- conflicted
+++ resolved
@@ -230,7 +230,6 @@
                 exit(1);
             }
 
-<<<<<<< HEAD
             if (!conf::cfg.contract.log.enable)
             {
                 execve(execv_args[0], execv_args, env_args);
@@ -243,11 +242,6 @@
                 exit(1);
             }
             exit(0);
-=======
-            execve(execv_args[0], execv_args, env_args);
-            std::cerr << errno << ": Contract process execve failed." << (ctx.args.readonly ? " (rdonly)" : "") << "\n";
-            exit(1);
->>>>>>> 150df0ea
         }
         else
         {
@@ -981,7 +975,7 @@
             cmd.append(execv_argv[i]).append(" ");
 
         cmd.append(" | tee -a ").append(stdout_file).append(") 3>&1 1>&2 2>&3 | tee -a ").append(stderr_file);
-        // tee can only accept stdout, so swap stdout and stderr by 3>&1 1>&2 2>&3.
+        // Command tee can only accept stdout, so swap stdout and stderr by 3>&1 1>&2 2>&3.
         // 3>&1 will create new file descriptor 3 and redirect it to 1(stdout).
         // Then 1>&2 will redirect file descriptor 1(stdout) to 2(stderr).
         // Then 2>&3 will redirect file descriptor 2(stderr) to 3(stdout)
