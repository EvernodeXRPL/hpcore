--- conflicted
+++ resolved
@@ -21,12 +21,8 @@
     // Holds global connected-users and related objects.
     connected_context ctx;
 
-<<<<<<< HEAD
     util::buffer_store input_store;
-    uint64_t metric_thresholds[4];
-=======
     uint64_t metric_thresholds[5];
->>>>>>> bf710c6b
     bool init_success = false;
 
     /**
