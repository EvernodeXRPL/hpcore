--- conflicted
+++ resolved
@@ -35,18 +35,14 @@
 Document challenge_response_schemadoc;
 
 /**
-<<<<<<< HEAD
  * User session handler instance. This instance's methods will be fired for any user socket activity.
  */
 usr::usr_session_handler global_usr_session_handler;
 
-void start_listening();
-
-=======
+/**
  * Initializes the usr subsystem. Must be called once during application startup.
  * @return 0 for successful initialization. -1 for failure.
  */
->>>>>>> 11489de7
 int init()
 {
     //We initialize the response schema doc from this json string so we can
