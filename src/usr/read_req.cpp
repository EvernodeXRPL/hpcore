--- conflicted
+++ resolved
@@ -76,11 +76,7 @@
                         remove_thread(thread_id);
                     }
 
-<<<<<<< HEAD
                     LOG_DEBUG << completed_threads.size() << " threads cleaned from read requests thread pool.";
-=======
-                    LOG_DBG << completed_threads.size() << " threads cleaned from read requests thread pool.";
->>>>>>> 37629471
 
                     // Clear the completed thread id list once the completed threads are removed from the list.
                     completed_threads.clear();
@@ -111,11 +107,7 @@
     */
     void read_request_processor()
     {
-<<<<<<< HEAD
         LOG_DEBUG << "A new read request processing thread started.";
-=======
-        LOG_DBG << "A new read request processing thread started.";
->>>>>>> 37629471
 
         util::mask_signal();
 
@@ -138,21 +130,13 @@
 
                 // Populate execution context data if any read requests are available in the queue.
                 initialize_execution_context(std::move(read_request), thread_id, *context_itr);
-<<<<<<< HEAD
                 LOG_DEBUG << "Read request contract execution started.";
-=======
-                LOG_DBG << "Read request contract execution started.";
->>>>>>> 37629471
 
                 // Process the read requests by executing the contract.
                 if (sc::execute_contract(*context_itr) != -1)
                 {
                     // If contract execution was succcessful, send the output back to user.
-<<<<<<< HEAD
-                    std::lock_guard<std::mutex> lock(usr::ctx.users_mutex);
-=======
                     std::scoped_lock<std::mutex> lock(usr::ctx.users_mutex);
->>>>>>> 37629471
 
                     const auto user_buf_itr = context_itr->args.userbufs.begin();
                     if (!user_buf_itr->second.output.empty())
@@ -176,19 +160,11 @@
                             }
                         }
                     }
-<<<<<<< HEAD
                     LOG_DEBUG << "Read request contract execution ended.";
                 }
                 else
                 {
                     LOG_ERROR << "Contract execution for read request failed.";
-=======
-                    LOG_DBG << "Read request contract execution ended.";
-                }
-                else
-                {
-                    LOG_ERR << "Contract execution for read request failed.";
->>>>>>> 37629471
                 }
 
                 // Remove successfully executed execution contexts.
@@ -197,11 +173,7 @@
             }
             else
             {
-<<<<<<< HEAD
                 LOG_DEBUG << "Thread exits, due to no more read requests.";
-=======
-                LOG_DBG << "Thread exits, due to no more read requests.";
->>>>>>> 37629471
                 // Break while loop if no read request is present in the queue for processing.
                 break;
             }
@@ -211,11 +183,7 @@
         std::scoped_lock<std::mutex> lock(completed_threads_mutex);
         completed_threads.push_back(thread_id);
 
-<<<<<<< HEAD
         LOG_DEBUG << "Read request processing thread exited.";
-=======
-        LOG_DBG << "Read request processing thread exited.";
->>>>>>> 37629471
     }
 
     /**
