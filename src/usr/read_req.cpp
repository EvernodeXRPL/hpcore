--- conflicted
+++ resolved
@@ -142,35 +142,19 @@
                     if (!user_buf_itr->second.outputs.empty())
                     {
                         // Find the user session by user pubkey.
-                        const auto user_itr = usr::ctx.users.find(user_buf_itr->first); // sess_itr->second is the session id.
-                        if (user_itr != usr::ctx.users.end())                           // match found
+                        const auto user_itr = usr::ctx.users.find(user_buf_itr->first);
+                        if (user_itr != usr::ctx.users.end()) // match found
                         {
-<<<<<<< HEAD
-                            std::string outputtosend;
-                            outputtosend.swap(user_buf_itr->second.output);
-
                             const usr::connected_user &user = user_itr->second;
                             msg::usrmsg::usrmsg_parser parser(user.protocol);
-
-                            std::vector<uint8_t> msg;
-                            parser.create_contract_read_response_container(msg, outputtosend);
-                            user.session.send(msg);
-=======
-                            const auto user_itr = usr::ctx.users.find(sess_itr->second); // sess_itr->second is the session id.
-                            if (user_itr != usr::ctx.users.end())                        // match found
+                            for (sc::contract_output &output : user_buf_itr->second.outputs)
                             {
-                                const usr::connected_user &user = user_itr->second;
-                                msg::usrmsg::usrmsg_parser parser(user.protocol);
-                                for (sc::contract_output &output : user_buf_itr->second.outputs)
-                                {
-                                    std::vector<uint8_t> msg;
-                                    parser.create_contract_read_response_container(msg, output.message);
-                                    user.session.send(msg);
-                                    output.message.clear();
-                                }
-                                user_buf_itr->second.outputs.clear();
+                                std::vector<uint8_t> msg;
+                                parser.create_contract_read_response_container(msg, output.message);
+                                user.session.send(msg);
+                                output.message.clear();
                             }
->>>>>>> 51173e37
+                            user_buf_itr->second.outputs.clear();
                         }
                     }
                     LOG_DEBUG << "Read request contract execution ended.";
