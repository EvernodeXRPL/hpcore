#include "../pchheader.hpp"
#include "../hplog.hpp"
#include "../msg/json/usrmsg_json.hpp"
#include "../bill/corebill.h"
#include "usr.hpp"
#include "user_session_handler.hpp"
#include "user_comm_session.hpp"

namespace jusrmsg = msg::usrmsg::json;

namespace usr
{
    /**
     * This gets hit every time a client connects to HP via the public port (configured in contract config).
     * @param session connected session.
     * @return returns 0 if connection is successful and user challenge is sent, otherwise -1.
     */
    int handle_user_connect(usr::user_comm_session &session)
    {
        // Allow connection only if the maximum capacity is not reached. 0 means allowing unlimited connections.
        if ((conf::cfg.pubmaxcons == 0) || (usr::ctx.users.size() < conf::cfg.pubmaxcons))
        { 
            corebill::add_to_whitelist(session.host_address);
            LOG_DEBUG << "User client connected " << session.display_name();

            // As soon as a user connects, we issue them a challenge message. We remember the
            // challenge we issued and later verify the user's response with it.
            std::vector<uint8_t> msg;
            jusrmsg::create_user_challenge(msg, session.issued_challenge);
            session.send(msg);

<<<<<<< HEAD
            // Set the challenge-issued value to true.
            session.challenge_status = comm::CHALLENGE_ISSUED;
        }
        else
        {
            LOG_DEBUG << "Dropping the user connection. Maximum user capacity reached. Session: " << session.display_name() << " (limit: " << conf::cfg.pubmaxcons << ").";
            session.mark_for_closure();
        }
=======
        // Set the challenge-issued value to true.
        session.challenge_status = comm::CHALLENGE_ISSUED;

        return 0;
>>>>>>> f475dcb1
    }

    /**
     * This gets hit every time we receive some data from a client connected to the HP public port.
     */
    int handle_user_message(usr::user_comm_session &session, std::string_view message)
    {
        // Adding message size to user message characters(bytes) per minute counter.
        session.increment_metric(comm::SESSION_THRESHOLDS::MAX_RAWBYTES_PER_MINUTE, message.size());

        // First check whether this session is pending challenge.
        // Meaning we have previously issued a challenge to the client.
        if (session.challenge_status == comm::CHALLENGE_ISSUED)
        {
            if (verify_challenge(message, session) == 0)
                return 0;
        }
        // Check whether this session belongs to an authenticated (challenge-verified) user.
        else if (session.challenge_status == comm::CHALLENGE_VERIFIED)
        {
            // Check whether this user is among authenticated users
            // and perform authenticated msg processing.

            const auto itr = ctx.users.find(session.uniqueid);
            if (itr != ctx.users.end())
            {
                // This is an authed user.
                connected_user &user = itr->second;
                if (handle_user_message(user, message) != 0)
                {
                    session.increment_metric(comm::SESSION_THRESHOLDS::MAX_BADMSGS_PER_MINUTE, 1);
                    LOG_DEBUG << "Bad message from user " << session.display_name();
                }
            }
            else
            {
                session.increment_metric(comm::SESSION_THRESHOLDS::MAX_BADMSGS_PER_MINUTE, 1);
                LOG_DEBUG << "User session id not found: " << session.display_name();
            }

            return 0;
        }

        // If for any reason we reach this point, we should drop the connection because none of the
        // valid cases match.
        LOG_DEBUG << "Dropping the user connection " << session.display_name();
        corebill::report_violation(session.host_address);
        return -1;
    }

    /**
     * This gets hit every time a client disconnects from the HP public port.
     */
    int handle_user_close(const usr::user_comm_session &session)
    {
        // Session belongs to an authed user.
        if (session.challenge_status == comm::CHALLENGE_VERIFIED)
            remove_user(session.uniqueid);

        return 0;
    }

} // namespace usr<|MERGE_RESOLUTION|>--- conflicted
+++ resolved
@@ -29,7 +29,6 @@
             jusrmsg::create_user_challenge(msg, session.issued_challenge);
             session.send(msg);
 
-<<<<<<< HEAD
             // Set the challenge-issued value to true.
             session.challenge_status = comm::CHALLENGE_ISSUED;
         }
@@ -37,13 +36,7 @@
         {
             LOG_DEBUG << "Dropping the user connection. Maximum user capacity reached. Session: " << session.display_name() << " (limit: " << conf::cfg.pubmaxcons << ").";
             session.mark_for_closure();
-        }
-=======
-        // Set the challenge-issued value to true.
-        session.challenge_status = comm::CHALLENGE_ISSUED;
-
-        return 0;
->>>>>>> f475dcb1
+        } 
     }
 
     /**
