/**
    Entry point for HP Core
**/

#include <cstdio>
#include <iostream>
#include <thread>
#include "util.hpp"
#include "conf.hpp"
#include "crypto.hpp"
#include "usr/usr.hpp"
#include "p2p/peer_session_handler.hpp"

/**
 * Parses CLI args and extracts hot pocket command and parameters given.
 * HP command line accepts command and the contract directory(optional)
 */
int parse_cmd(int argc, char **argv)
{
    if (argc > 1) //We get working dir as an arg anyway. So we need to check for >1 args.
    {
        // We populate the global contract ctx with the detected command.
        conf::ctx.command = argv[1];

        // For run/new/rekey, contract directory argument must be specified.

        if (conf::ctx.command == "run" || conf::ctx.command == "new" || conf::ctx.command == "rekey")
        {
            if (argc != 3)
            {
                std::cerr << "Contract directory not specified.\n";
            }
            else
            {
                // We inform the conf subsystem to populate the contract directory context values
                // based on the directory argument from the command line.
                conf::set_contract_dir_paths(argv[2]);

                return 0;
            }
        }
        else if (conf::ctx.command == "version")
        {
            if (argc == 2)
                return 0;
        }
    }

    // If all extractions fail display help message.

    std::cerr << "Arguments mismatch.\n";
    std::cout << "Usage:\n";
    std::cout << "hpcore version\n";
    std::cout << "hpcore <command> <contract dir> (command = run | new | rekey)\n";
    std::cout << "Example: hpcore run ~/mycontract\n";

    return -1;
}

int main(int argc, char **argv)
{
    // Extract the CLI args
    // After this call conf::ctx must be populated.
    if (parse_cmd(argc, argv) != 0)
        return -1;

    if (conf::ctx.command == "version")
    {
        // Print the version
        std::cout << util::HP_VERSION << std::endl;
    }
    else
    {
        // This block is about contract operations (new/rekey/run)
        // All the contract operations will be executed on the contract directory specified
        // in the command line args. 'parse_cmd()' above takes care of populating the contexual directory paths.

        // For any contract opreation to execute, we should init the crypto subsystem.
        if (crypto::init() != 0)
            return -1;

        if (conf::ctx.command == "new")
        {
            // This will create a new contract with all the required files.
            if (conf::create_contract() != 0)
                return -1;
        }
        else
        {
            if (conf::ctx.command == "rekey")
            {
                // This will generate new signing keys for the contract.
                if (conf::rekey() != 0)
                    return -1;
            }
            else if (conf::ctx.command == "run")
            {
                // In order to host the contract we should init some required sub systems.
                if (conf::init() != 0 || usr::init() != 0)
                    return -1;

<<<<<<< HEAD
    //start listen to peers
    p2p::open_listen();

    cout << "exited normally\n";
    return 0;
}
=======
                // This will start hosting the contract and start consensus rounds.
                // TODO
>>>>>>> ebf13209

                // Temp code to avoid exiting.
                std::string s;
                std::cin >> s;
            }
        }
    }
    std::cout << "exited normally\n";
    return 0;
}<|MERGE_RESOLUTION|>--- conflicted
+++ resolved
@@ -98,18 +98,9 @@
                 // In order to host the contract we should init some required sub systems.
                 if (conf::init() != 0 || usr::init() != 0)
                     return -1;
-
-<<<<<<< HEAD
-    //start listen to peers
-    p2p::open_listen();
-
-    cout << "exited normally\n";
-    return 0;
-}
-=======
+                    
                 // This will start hosting the contract and start consensus rounds.
                 // TODO
->>>>>>> ebf13209
 
                 // Temp code to avoid exiting.
                 std::string s;
@@ -117,6 +108,9 @@
             }
         }
     }
+    //start listen to peers
+    p2p::open_listen();
+
     std::cout << "exited normally\n";
     return 0;
 }