/**
    Entry point for HP Core
**/

#include "pchheader.hpp"
#include "util/util.hpp"
#include "conf.hpp"
#include "crypto.hpp"
#include "./sc/sc.hpp"
#include "hplog.hpp"
#include "usr/usr.hpp"
#include "usr/read_req.hpp"
#include "p2p/p2p.hpp"
#include "consensus.hpp"
#include "ledger.hpp"
#include "ledger/ledger_sample.hpp"
<<<<<<< HEAD
#include "hpfs/hpfs.hpp"
=======
>>>>>>> a4399544
#include "unl.hpp"

/**
 * Parses CLI args and extracts hot pocket command and parameters given.
 * HP command line accepts command and the contract directory(optional)
 */
int parse_cmd(int argc, char **argv)
{
    if (argc > 1) //We get working dir as an arg anyway. So we need to check for >1 args.
    {
        // We populate the global contract ctx with the detected command.
        conf::ctx.command = argv[1];

        // For run/new/rekey, contract directory argument must be specified.

        if (conf::ctx.command == "run" || conf::ctx.command == "new" || conf::ctx.command == "rekey")
        {
            if (argc != 3)
            {
                std::cerr << "Contract directory not specified.\n";
            }
            else
            {
                // We inform the conf subsystem to populate the contract directory context values
                // based on the directory argument from the command line.
                conf::set_contract_dir_paths(argv[0], argv[2]);

                return 0;
            }
        }
        else if (conf::ctx.command == "version")
        {
            if (argc == 2)
                return 0;
        }
    }

    // If all extractions fail display help message.

    std::cerr << "Arguments mismatch.\n";
    std::cout << "Usage:\n";
    std::cout << "hpcore version\n";
    std::cout << "hpcore <command> <contract dir> (command = run | new | rekey)\n";
    std::cout << "Example: hpcore run ~/mycontract\n";

    return -1;
}

/**
 * Performs any cleanup on graceful application termination.
 */
void deinit()
{
    usr::deinit();
    p2p::deinit();
    read_req::deinit();
    consensus::deinit();
    ledger::ledger_sample::deinit(); // Deinit method in new ledger implementation.
    sc::deinit();
    ledger::deinit();
    ledger::ledger_sample::deinit();
    conf::deinit();
}

void sig_exit_handler(int signum)
{
    LOG_WARNING << "Interrupt signal (" << signum << ") received.";
    deinit();
    LOG_WARNING << "hpcore exited due to signal.";
    exit(signum);
}

void segfault_handler(int signum)
{
    std::cerr << boost::stacktrace::stacktrace() << "\n";
    exit(SIGABRT);
}

/**
 * Global exception handler for std exceptions.
 */
void std_terminate() noexcept
{
    std::exception_ptr exptr = std::current_exception();
    if (exptr != 0)
    {
        try
        {
            std::rethrow_exception(exptr);
        }
        catch (std::exception &ex)
        {
            LOG_ERROR << "std error: " << ex.what();
        }
        catch (...)
        {
            LOG_ERROR << "std error: Terminated due to unknown exception";
        }
    }
    else
    {
        LOG_ERROR << "std error: Terminated due to unknown reason";
    }

    LOG_ERROR << boost::stacktrace::stacktrace();

    exit(1);
}

int main(int argc, char **argv)
{
    // Register exception and segfault handlers.
    std::set_terminate(&std_terminate);
    signal(SIGSEGV, &segfault_handler);
    signal(SIGABRT, &segfault_handler);

    // Become a sub-reaper so we can gracefully reap hpws child processes via hpws.hpp.
    // (Otherwise they will get reaped by OS init process and we'll end up with race conditions with gracefull kills)
    prctl(PR_SET_CHILD_SUBREAPER, 1);

    // seed rand
    srand(util::get_epoch_milliseconds());

    // Disable SIGPIPE to avoid crashing on broken pipe IO.
    {
        sigset_t mask;
        sigemptyset(&mask);
        sigaddset(&mask, SIGPIPE);
        pthread_sigmask(SIG_BLOCK, &mask, NULL);
    }

    // Extract the CLI args
    // This call will populate conf::ctx
    if (parse_cmd(argc, argv) != 0)
        return -1;

    if (conf::ctx.command == "version")
    {
        // Print the version
        std::cout << util::HP_VERSION << std::endl;
    }
    else
    {
        // This block is about contract operations (new/rekey/run)
        // All the contract operations will be executed on the contract directory specified
        // in the command line args. 'parse_cmd()' above takes care of populating the contexual directory paths.

        // For any contract opreation to execute, we should init the crypto subsystem.
        if (crypto::init() != 0)
            return -1;

        if (conf::ctx.command == "new")
        {
            // This will create a new contract with all the required files.
            if (conf::create_contract() != 0)
                return -1;
        }
        else
        {
            if (conf::ctx.command == "rekey")
            {
                // This will generate new signing keys for the contract.
                if (conf::rekey() != 0)
                    return -1;
            }
            else if (conf::ctx.command == "run")
            {
                // In order to host the contract we should init some required sub systems.

                if (conf::init() != 0)
                    return -1;

                // Set HP process cwd to the contract directory. This will make both HP and contract process
                // both have the same cwd.
                chdir(conf::ctx.contract_dir.c_str());

                hplog::init();

                LOG_INFO << "Hot Pocket " << util::HP_VERSION;
                LOG_INFO << "Role: " << (conf::cfg.node.role == conf::ROLE::OBSERVER ? "Observer" : "Validator");
                LOG_INFO << "Public key: " << conf::cfg.node.public_key_hex;
                LOG_INFO << "Contract: " << conf::cfg.contract.id << " (" << conf::cfg.contract.version << ")";

                if (sc::init() == -1 ||
                    ledger::ledger_sample::init() == -1 || // Init method of new ledger implementaiton.
                    ledger::init() == -1 ||
                    ledger::ledger_sample::init() == -1 ||
                    unl::init() == -1 ||
                    consensus::init() == -1 ||
                    read_req::init() == -1 ||
                    p2p::init() == -1 ||
                    usr::init() == -1)
                {
                    deinit();
                    return -1;
                }

                // After initializing primary subsystems, register the exit handler.
                signal(SIGINT, &sig_exit_handler);
                signal(SIGTERM, &sig_exit_handler);

                // Wait until consensus thread finishes.
                consensus::wait();

                // deinit() here only gets called when there is an error in consensus.
                // If not deinit in the sigint handler is called when a SIGINT is received.
                deinit();
            }
        }
    }

    std::cout << "hpcore exited normally.\n";
    return 0;
}<|MERGE_RESOLUTION|>--- conflicted
+++ resolved
@@ -14,10 +14,6 @@
 #include "consensus.hpp"
 #include "ledger.hpp"
 #include "ledger/ledger_sample.hpp"
-<<<<<<< HEAD
-#include "hpfs/hpfs.hpp"
-=======
->>>>>>> a4399544
 #include "unl.hpp"
 
 /**
@@ -78,7 +74,6 @@
     ledger::ledger_sample::deinit(); // Deinit method in new ledger implementation.
     sc::deinit();
     ledger::deinit();
-    ledger::ledger_sample::deinit();
     conf::deinit();
 }
 
@@ -204,7 +199,6 @@
                 if (sc::init() == -1 ||
                     ledger::ledger_sample::init() == -1 || // Init method of new ledger implementaiton.
                     ledger::init() == -1 ||
-                    ledger::ledger_sample::init() == -1 ||
                     unl::init() == -1 ||
                     consensus::init() == -1 ||
                     read_req::init() == -1 ||
