/**
    Entry point for HP Core
**/

#include "pchheader.hpp"
#include "util.hpp"
#include "conf.hpp"
#include "crypto.hpp"
#include "sc.hpp"
#include "hplog.hpp"
#include "usr/usr.hpp"
#include "usr/read_req.hpp"
#include "p2p/p2p.hpp"
#include "cons/cons.hpp"
#include "hpfs/hpfs.hpp"
#include "state/state_sync.hpp"
#include "state/state_serve.hpp"

/**
 * Parses CLI args and extracts hot pocket command and parameters given.
 * HP command line accepts command and the contract directory(optional)
 */
int parse_cmd(int argc, char **argv)
{
    if (argc > 1) //We get working dir as an arg anyway. So we need to check for >1 args.
    {
        // We populate the global contract ctx with the detected command.
        conf::ctx.command = argv[1];

        // For run/new/rekey, contract directory argument must be specified.

        if (conf::ctx.command == "run" || conf::ctx.command == "new" || conf::ctx.command == "rekey")
        {
            if (argc != 3)
            {
                std::cerr << "Contract directory not specified.\n";
            }
            else
            {
                // We inform the conf subsystem to populate the contract directory context values
                // based on the directory argument from the command line.
                conf::set_contract_dir_paths(argv[0], argv[2]);

                return 0;
            }
        }
        else if (conf::ctx.command == "version")
        {
            if (argc == 2)
                return 0;
        }
    }

    // If all extractions fail display help message.

    std::cerr << "Arguments mismatch.\n";
    std::cout << "Usage:\n";
    std::cout << "hpcore version\n";
    std::cout << "hpcore <command> <contract dir> (command = run | new | rekey)\n";
    std::cout << "Example: hpcore run ~/mycontract\n";

    return -1;
}

/**
 * Performs any cleanup on graceful application termination.
 */
void deinit()
{
    cons::deinit();
    state_sync::deinit();
    state_serve::deinit();
    read_req::deinit();
    usr::deinit();
    p2p::deinit();
    hpfs::deinit();
}

void sigint_handler(int signum)
{
    LOG_WARNING << "Interrupt signal (" << signum << ") received.";
    deinit();
    std::cout << "hpcore exiting\n";
    exit(signum);
}

void segfault_handler(int signum)
{
    std::cerr << boost::stacktrace::stacktrace() << "\n";
    exit(SIGABRT);
}

/**
 * Global exception handler for std exceptions.
 */
void std_terminate() noexcept
{
    std::exception_ptr exptr = std::current_exception();
    if (exptr != 0)
    {
        try
        {
            std::rethrow_exception(exptr);
        }
        catch (std::exception &ex)
        {
            LOG_ERROR << "std error: " << ex.what();
        }
        catch (...)
        {
            LOG_ERROR << "std error: Terminated due to unknown exception";
        }
    }
    else
    {
        LOG_ERROR << "std error: Terminated due to unknown reason";
    }

    LOG_ERROR << boost::stacktrace::stacktrace();

    exit(1);
}

int main(int argc, char **argv)
{
    // Register exception and segfault handlers.
    std::set_terminate(&std_terminate);
    signal(SIGSEGV, &segfault_handler);
    signal(SIGABRT, &segfault_handler);

    // seed rand
    srand(util::get_epoch_milliseconds());

    // Disable SIGPIPE to avoid crashing on broken pipe IO.
    {
        sigset_t mask;
        sigemptyset(&mask);
        sigaddset(&mask, SIGPIPE);
        pthread_sigmask(SIG_BLOCK, &mask, NULL);
    }

    // Extract the CLI args
    // This call will populate conf::ctx
    if (parse_cmd(argc, argv) != 0)
        return -1;

    if (conf::ctx.command == "version")
    {
        // Print the version
        std::cout << util::HP_VERSION << std::endl;
    }
    else
    {
        // This block is about contract operations (new/rekey/run)
        // All the contract operations will be executed on the contract directory specified
        // in the command line args. 'parse_cmd()' above takes care of populating the contexual directory paths.

        // For any contract opreation to execute, we should init the crypto subsystem.
        if (crypto::init() != 0)
            return -1;

        if (conf::ctx.command == "new")
        {
            // This will create a new contract with all the required files.
            if (conf::create_contract() != 0)
                return -1;
        }
        else
        {
            if (conf::ctx.command == "rekey")
            {
                // This will generate new signing keys for the contract.
                if (conf::rekey() != 0)
                    return -1;
            }
            else if (conf::ctx.command == "run")
            {
                // In order to host the contract we should init some required sub systems.

                if (conf::init() != 0)
                    return -1;

                // Set HP process cwd to the contract directory. This will make both HP and contract process
                // both have the same cwd.
                chdir(conf::ctx.contract_dir.c_str());

                LOG_INFO << "Operating mode: "
                         << (conf::cfg.startup_mode == conf::OPERATING_MODE::OBSERVER ? "Observer" : "Proposer");
                LOG_INFO << "Public key: " << conf::cfg.pubkeyhex.substr(2); // Public key without 'ed' prefix.

                if (hpfs::init() != 0 || p2p::init() != 0 || usr::init() != 0 || read_req::init() != 0 ||
                    state_serve::init() != 0 || state_sync::init() != 0 || cons::init() != 0 ||  hplog::init() != 0)
                {
                    deinit();
                    return -1;
                }

                // After initializing primary subsystems, register the SIGINT handler.
                signal(SIGINT, &sigint_handler);

<<<<<<< HEAD
                if (cons::run_consensus() == -1)
                {
                    LOG_ERROR << "Error occured in consensus.";
                    deinit();
                    return -1;
                }
=======
                // Wait until consensus thread finishes.
                cons::wait();
>>>>>>> 37629471

                // deinit() here only gets called when there is an error in consensus. 
                // If not deinit in the sigint handler is called when a SIGINT is received.
                deinit();
            }
        }
    }

    std::cout << "exited normally\n";
    return 0;
}<|MERGE_RESOLUTION|>--- conflicted
+++ resolved
@@ -198,17 +198,8 @@
                 // After initializing primary subsystems, register the SIGINT handler.
                 signal(SIGINT, &sigint_handler);
 
-<<<<<<< HEAD
-                if (cons::run_consensus() == -1)
-                {
-                    LOG_ERROR << "Error occured in consensus.";
-                    deinit();
-                    return -1;
-                }
-=======
                 // Wait until consensus thread finishes.
                 cons::wait();
->>>>>>> 37629471
 
                 // deinit() here only gets called when there is an error in consensus. 
                 // If not deinit in the sigint handler is called when a SIGINT is received.
