--- conflicted
+++ resolved
@@ -196,17 +196,9 @@
                 hplog::init();
 
                 LOG_INFO << "Hot Pocket " << util::HP_VERSION;
-<<<<<<< HEAD
-                LOG_INFO << "Operating mode: "
-                         << (conf::cfg.operating_mode == conf::OPERATING_MODE::OBSERVER ? "Observer" : "Proposer");
-                LOG_INFO << "Public key: " << conf::cfg.pubkeyhex;
-                LOG_INFO << "Contract: " << conf::cfg.contractid << " (" << conf::cfg.contractversion << ")";
-=======
-                LOG_INFO << "Role: "
-                         << (conf::cfg.node.role == conf::ROLE::OBSERVER ? "Observer" : "Validator");
-                LOG_INFO << "Public key: " << conf::cfg.node.pub_key_hex.substr(2); // Public key without 'ed' prefix.
+                LOG_INFO << "Role: " << (conf::cfg.node.role == conf::ROLE::OBSERVER ? "Observer" : "Validator");
+                LOG_INFO << "Public key: " << conf::cfg.node.pub_key_hex;
                 LOG_INFO << "Contract: " << conf::cfg.contract.id << " (" << conf::cfg.contract.version << ")";
->>>>>>> e835e18d
 
                 if (ledger::init() == -1 ||
                     unl::init() == -1 ||
