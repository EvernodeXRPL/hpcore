#include "../pchheader.hpp"
#include "../hpfs/hpfs.hpp"
#include "../hpfs/h32.hpp"
#include "../util.hpp"
#include "../p2p/p2p.hpp"
#include "../msg/fbuf/p2pmsg_content_generated.h"
#include "../msg/fbuf/p2pmsg_helpers.hpp"
#include "../msg/fbuf/common_helpers.hpp"
#include "../cons/cons.hpp"
#include "../hplog.hpp"
#include "state_serve.hpp"
#include "state_common.hpp"

namespace p2pmsg = msg::fbuf::p2pmsg;

/**
 * Helper functions for serving state requests from other peers.
 */
namespace state_serve
{
    constexpr uint16_t LOOP_WAIT = 100; // Milliseconds

    uint16_t REQUEST_BATCH_TIMEOUT;

    bool is_shutting_down = false;
    bool init_success = false;
    std::thread state_serve_thread;

    int init()
    {
        REQUEST_BATCH_TIMEOUT = state_common::get_request_resubmit_timeout() * 0.9;
        state_serve_thread = std::thread(state_serve_loop);
        init_success = true;
        return 0;
    }

    void deinit()
    {
        if (init_success)
        {
            is_shutting_down = true;
            state_serve_thread.join();
        }
    }

    void state_serve_loop()
    {
        util::mask_signal();

        LOG_INFO << "State server started.";

        std::list<std::pair<std::string, std::string>> state_requests;

        while (!is_shutting_down)
        {
            util::sleep(LOOP_WAIT);

            {
                std::scoped_lock<std::mutex> lock(p2p::ctx.collected_msgs.state_requests_mutex);

                // Move collected state requests over to local requests list.
                if (!p2p::ctx.collected_msgs.state_requests.empty())
                    state_requests.splice(state_requests.end(), p2p::ctx.collected_msgs.state_requests);
            }

            const uint64_t time_start = util::get_epoch_milliseconds();

            for (auto &[session_id, request] : state_requests)
            {
                if (is_shutting_down)
                    break;

                // If we have spent too much time handling state requests, abandon the entire batch
                // because the requester would have stopped waiting for us.
                const uint64_t time_now = util::get_epoch_milliseconds();
                if ((time_now - time_start) > REQUEST_BATCH_TIMEOUT)
                    break;

                const msg::fbuf::p2pmsg::Content *content = msg::fbuf::p2pmsg::GetContent(request.data());

                const p2p::state_request sr = p2pmsg::create_state_request_from_msg(*content->message_as_State_Request_Message());
                flatbuffers::FlatBufferBuilder fbuf(1024);

                if (state_serve::create_state_response(fbuf, sr) == 1)
                {
                    // Find the peer that we should send the state response to.
                    std::scoped_lock<std::mutex> lock(p2p::ctx.peer_connections_mutex);
                    const auto peer_itr = p2p::ctx.peer_connections.find(session_id);

                    if (peer_itr != p2p::ctx.peer_connections.end())
                    {
                        std::string_view msg = std::string_view(
                            reinterpret_cast<const char *>(fbuf.GetBufferPointer()), fbuf.GetSize());

                        comm::comm_session *session = peer_itr->second;
                        session->send(msg);
                    }
                }
            }

            state_requests.clear();
        }

        LOG_INFO << "State server stopped.";
    }

    /**
     * Creates the reply message for a given state request.
     * @param fbuf The flatbuffer builder to construct the reply message.
     * @param sr The state request which should be replied to.
     * @return 1 if successful state response was generated. 0 if request is invalid
     *         and no response was generated. -1 on error.
     */
    int create_state_response(flatbuffers::FlatBufferBuilder &fbuf, const p2p::state_request &sr)
    {
        LOG_DEBUG << "Serving state req. path:" << sr.parent_path << " block_id:" << sr.block_id;

        // If block_id > -1 this means this is a file block data request.
        if (sr.block_id > -1)
        {
            // Vector to hold the block bytes. Normally block size is constant BLOCK_SIZE (4MB), but the
            // last block of a file may have a smaller size.
            std::vector<uint8_t> block;
            const int result = get_data_block(block, sr.parent_path, sr.block_id, sr.expected_hash);

            if (result == -1)
            {
                LOG_ERROR << "Error in getting file block: " << sr.parent_path;
                return -1;
            }
            else if (result == 1)
            {
                p2p::block_response resp;
                resp.path = sr.parent_path;
                resp.block_id = sr.block_id;
                resp.hash = sr.expected_hash;
                resp.data = std::string_view(reinterpret_cast<const char *>(block.data()), block.size());

                msg::fbuf::p2pmsg::create_msg_from_block_response(fbuf, resp, cons::ctx.lcl);
                return 1; // Success.
            }
        }
        else
        {
            // File state request means we have to reply with the file block hash map.
            if (sr.is_file)
            {
                std::vector<hpfs::h32> block_hashes;
                std::size_t file_length = 0;
                const int result = get_data_block_hashes(block_hashes, file_length, sr.parent_path, sr.expected_hash);

                if (result == -1)
                {
                    LOG_ERROR << "Error in getting block hashes: " << sr.parent_path;
                    return -1;
                }
                else if (result == 1)
                {
                    msg::fbuf::p2pmsg::create_msg_from_filehashmap_response(
                        fbuf, sr.parent_path, block_hashes,
                        file_length, sr.expected_hash, cons::ctx.lcl);
                    return 1; // Success.
                }
            }
            else
            {
                // If the state request is for a directory we need to reply with the
                // file system entries and their hashes inside that dir.
                std::vector<hpfs::child_hash_node> child_hash_nodes;
                const int result = get_fs_entry_hashes(child_hash_nodes, sr.parent_path, sr.expected_hash);

                if (result == -1)
                {
                    LOG_ERROR << "Error in getting fs entries: " << sr.parent_path;
                    return -1;
                }
                else if (result == 1)
                {
                    msg::fbuf::p2pmsg::create_msg_from_fsentry_response(
                        fbuf, sr.parent_path, child_hash_nodes, sr.expected_hash, cons::ctx.lcl);
                    return 1; // Success.
                }
            }
        }

        LOG_DBG << "No state response generated.";
        return 0;
    }

    /**
     * Retrieves the specified data block from a state file if expected hash matches.
     * @return 1 if block data was succefully fetched. 0 if vpath or block does not exist. -1 on error.
     */
    int get_data_block(std::vector<uint8_t> &block, const std::string_view vpath,
                       const uint32_t block_id, const hpfs::h32 expected_hash)
    {
        pid_t hpfs_pid = 0;
        std::string mount_dir;
        if (hpfs::start_fs_session(hpfs_pid, mount_dir, "ro", true) == -1)
            return -1;

        // Check whether the existing block hash matches expected hash.
        std::vector<hpfs::h32> block_hashes;
<<<<<<< HEAD
        if (hpfs::get_file_block_hashes(block_hashes, mount_dir, vpath) == -1)
            goto failure;

        if (block_id >= block_hashes.size())
        {
            LOG_DEBUG << "Requested block_id " << block_id << " does not exist.";
            goto failure;
        }

        if (block_hashes[block_id] != expected_hash)
        {
            LOG_DEBUG << "Expected hash mismatch.";
            goto failure;
        }

        // Get actual block data.
        {
            const std::string file_path = std::string(mount_dir).append(vpath);
            const off_t block_offset = block_id * state_common::BLOCK_SIZE;
            fd = open(file_path.c_str(), O_RDONLY);
            if (fd == -1)
            {
                LOG_ERROR << errno << ": Open failed. " << file_path;
                goto failure;
            }

            struct stat st;
            if (fstat(fd, &st) == -1)
            {
                LOG_ERROR << errno << ": Stat failed. " << file_path;
                goto failure;
=======
        int result = hpfs::get_file_block_hashes(block_hashes, mount_dir, vpath);
        if (result == 1)
        {
            if (block_id >= block_hashes.size())
            {
                LOG_DBG << "Requested block_id " << block_id << " does not exist.";
                result = 0;
>>>>>>> 37629471
            }
            else if (block_hashes[block_id] != expected_hash)
            {
<<<<<<< HEAD
                LOG_ERROR << "Not a file. " << file_path;
                goto failure;
=======
                LOG_DBG << "Expected hash mismatch.";
                result = 0;
>>>>>>> 37629471
            }
            else // Get actual block data.
            {
<<<<<<< HEAD
                LOG_ERROR << "Block offset " << block_offset << " larger than file " << st.st_size << " - " << file_path;
                goto failure;
            }

            const size_t read_len = MIN(state_common::BLOCK_SIZE, (st.st_size - block_offset));
            block.resize(read_len);

            lseek(fd, block_offset, SEEK_SET);
            const int res = read(fd, block.data(), read_len);
            if (res < read_len)
            {
                LOG_ERROR << errno << ": Read failed (result:" << res
                        << " off:" << block_offset << " len:" << read_len << "). " << file_path;
                goto failure;
=======
                struct stat st;
                const std::string file_path = std::string(mount_dir).append(vpath);
                const off_t block_offset = block_id * state_common::BLOCK_SIZE;
                const int fd = open(file_path.c_str(), O_RDONLY | O_CLOEXEC);
                if (fd == -1)
                {
                    LOG_ERR << errno << ": Open failed. " << file_path;
                    result = -1;
                }
                else
                {
                    if (fstat(fd, &st) == -1)
                    {
                        LOG_ERR << errno << ": Stat failed. " << file_path;
                        result = -1;
                    }
                    else if (!S_ISREG(st.st_mode))
                    {
                        LOG_ERR << "Not a file. " << file_path;
                        result = -1;
                    }
                    else if (block_offset > st.st_size)
                    {
                        LOG_ERR << "Block offset " << block_offset << " larger than file " << st.st_size << " - " << file_path;
                        result = -1;
                    }
                    else
                    {
                        const size_t read_len = MIN(state_common::BLOCK_SIZE, (st.st_size - block_offset));
                        block.resize(read_len);

                        lseek(fd, block_offset, SEEK_SET);
                        const int res = read(fd, block.data(), read_len);
                        if (res < read_len)
                        {
                            LOG_ERR << errno << ": Read failed (result:" << res
                                    << " off:" << block_offset << " len:" << read_len << "). " << file_path;
                            result = -1;
                        }
                        else
                        {
                            result = 1; // Success.
                        }
                    }

                    close(fd);
                }
>>>>>>> 37629471
            }
        }

        if (util::kill_process(hpfs_pid, true) == -1)
            return -1;
        return result;
    }

    /**
     * Retrieves the specified file block hashes if expected hash matches.
     * @return 1 if block hashes were successfuly fetched. 0 if vpath does not exist. -1 on error.
     */
    int get_data_block_hashes(std::vector<hpfs::h32> &hashes, size_t &file_length,
                              const std::string_view vpath, const hpfs::h32 expected_hash)
    {
        pid_t hpfs_pid = 0;
        std::string mount_dir;
        if (hpfs::start_fs_session(hpfs_pid, mount_dir, "ro", true) == -1)
            return -1;

        // Check whether the existing file hash matches expected hash.
        hpfs::h32 file_hash = hpfs::h32_empty;
        int result = hpfs::get_hash(file_hash, mount_dir, vpath);
        if (result == 1)
        {
<<<<<<< HEAD
            LOG_DEBUG << "Expected hash mismatch.";
            goto failure;
        }

        // Get the block hashes.
        if (hpfs::get_file_block_hashes(hashes, mount_dir, vpath) == -1)
            goto failure;

        // Get actual file length.
        {
            const std::string file_path = std::string(mount_dir).append(vpath);
            struct stat st;
            if (stat(file_path.c_str(), &st) == -1)
            {
                LOG_ERROR << errno << ": Stat failed. " << file_path;
                goto failure;
=======
            if (file_hash != expected_hash)
            {
                LOG_DBG << "Expected hash mismatch.";
                result = 0;
            }
            // Get the block hashes.
            else if (hpfs::get_file_block_hashes(hashes, mount_dir, vpath) < 0)
            {
                result = -1;
            }
            else
            {
                // Get actual file length.
                const std::string file_path = std::string(mount_dir).append(vpath);
                struct stat st;
                if (stat(file_path.c_str(), &st) == -1)
                {
                    LOG_ERR << errno << ": Stat failed when getting file length. " << file_path;
                    result = -1;
                }
                file_length = st.st_size;
                result = 1; // Success.
>>>>>>> 37629471
            }
        }

        if (util::kill_process(hpfs_pid, true) == -1)
            return -1;
        return result;
    }

    /**
     * Retrieves the specified dir entry hashes if expected fir hash matches.
     * @return 1 if fs entry hashes were successfuly fetched. 0 if vpath does not exist. -1 on error.
     */
    int get_fs_entry_hashes(std::vector<hpfs::child_hash_node> &hash_nodes,
                            const std::string_view vpath, const hpfs::h32 expected_hash)
    {
        pid_t hpfs_pid = 0;
        std::string mount_dir;
        if (hpfs::start_fs_session(hpfs_pid, mount_dir, "ro", true) == -1)
            return -1;

        // Check whether the existing dir hash matches expected hash.
        hpfs::h32 dir_hash = hpfs::h32_empty;
        int result = hpfs::get_hash(dir_hash, mount_dir, vpath);
        if (result == 1)
        {
<<<<<<< HEAD
            LOG_DEBUG << "Expected hash mismatch.";
            goto failure;
=======
            if (dir_hash != expected_hash)
            {
                LOG_DBG << "Expected hash mismatch.";
                result = 0;
            }
            // Get the children hash nodes.
            else if (hpfs::get_dir_children_hashes(hash_nodes, mount_dir, vpath) < 0)
            {
                result = -1;
            }
            else
            {
                result = 1; // Success.
            }
>>>>>>> 37629471
        }

        if (util::kill_process(hpfs_pid, true) == -1)
            return -1;
        return result;
    }
} // namespace state_serve<|MERGE_RESOLUTION|>--- conflicted
+++ resolved
@@ -183,7 +183,7 @@
             }
         }
 
-        LOG_DBG << "No state response generated.";
+        LOG_DEBUG << "No state response generated.";
         return 0;
     }
 
@@ -201,100 +201,45 @@
 
         // Check whether the existing block hash matches expected hash.
         std::vector<hpfs::h32> block_hashes;
-<<<<<<< HEAD
-        if (hpfs::get_file_block_hashes(block_hashes, mount_dir, vpath) == -1)
-            goto failure;
-
-        if (block_id >= block_hashes.size())
-        {
-            LOG_DEBUG << "Requested block_id " << block_id << " does not exist.";
-            goto failure;
-        }
-
-        if (block_hashes[block_id] != expected_hash)
-        {
-            LOG_DEBUG << "Expected hash mismatch.";
-            goto failure;
-        }
-
-        // Get actual block data.
-        {
-            const std::string file_path = std::string(mount_dir).append(vpath);
-            const off_t block_offset = block_id * state_common::BLOCK_SIZE;
-            fd = open(file_path.c_str(), O_RDONLY);
-            if (fd == -1)
-            {
-                LOG_ERROR << errno << ": Open failed. " << file_path;
-                goto failure;
-            }
-
-            struct stat st;
-            if (fstat(fd, &st) == -1)
-            {
-                LOG_ERROR << errno << ": Stat failed. " << file_path;
-                goto failure;
-=======
         int result = hpfs::get_file_block_hashes(block_hashes, mount_dir, vpath);
         if (result == 1)
         {
             if (block_id >= block_hashes.size())
             {
-                LOG_DBG << "Requested block_id " << block_id << " does not exist.";
+                LOG_DEBUG << "Requested block_id " << block_id << " does not exist.";
                 result = 0;
->>>>>>> 37629471
             }
             else if (block_hashes[block_id] != expected_hash)
             {
-<<<<<<< HEAD
-                LOG_ERROR << "Not a file. " << file_path;
-                goto failure;
-=======
-                LOG_DBG << "Expected hash mismatch.";
+                LOG_DEBUG << "Expected hash mismatch.";
                 result = 0;
->>>>>>> 37629471
             }
             else // Get actual block data.
             {
-<<<<<<< HEAD
-                LOG_ERROR << "Block offset " << block_offset << " larger than file " << st.st_size << " - " << file_path;
-                goto failure;
-            }
-
-            const size_t read_len = MIN(state_common::BLOCK_SIZE, (st.st_size - block_offset));
-            block.resize(read_len);
-
-            lseek(fd, block_offset, SEEK_SET);
-            const int res = read(fd, block.data(), read_len);
-            if (res < read_len)
-            {
-                LOG_ERROR << errno << ": Read failed (result:" << res
-                        << " off:" << block_offset << " len:" << read_len << "). " << file_path;
-                goto failure;
-=======
                 struct stat st;
                 const std::string file_path = std::string(mount_dir).append(vpath);
                 const off_t block_offset = block_id * state_common::BLOCK_SIZE;
                 const int fd = open(file_path.c_str(), O_RDONLY | O_CLOEXEC);
                 if (fd == -1)
                 {
-                    LOG_ERR << errno << ": Open failed. " << file_path;
+                    LOG_ERROR << errno << ": Open failed. " << file_path;
                     result = -1;
                 }
                 else
                 {
                     if (fstat(fd, &st) == -1)
                     {
-                        LOG_ERR << errno << ": Stat failed. " << file_path;
+                        LOG_ERROR << errno << ": Stat failed. " << file_path;
                         result = -1;
                     }
                     else if (!S_ISREG(st.st_mode))
                     {
-                        LOG_ERR << "Not a file. " << file_path;
+                        LOG_ERROR << "Not a file. " << file_path;
                         result = -1;
                     }
                     else if (block_offset > st.st_size)
                     {
-                        LOG_ERR << "Block offset " << block_offset << " larger than file " << st.st_size << " - " << file_path;
+                        LOG_ERROR << "Block offset " << block_offset << " larger than file " << st.st_size << " - " << file_path;
                         result = -1;
                     }
                     else
@@ -306,7 +251,7 @@
                         const int res = read(fd, block.data(), read_len);
                         if (res < read_len)
                         {
-                            LOG_ERR << errno << ": Read failed (result:" << res
+                            LOG_ERROR << errno << ": Read failed (result:" << res
                                     << " off:" << block_offset << " len:" << read_len << "). " << file_path;
                             result = -1;
                         }
@@ -318,7 +263,6 @@
 
                     close(fd);
                 }
->>>>>>> 37629471
             }
         }
 
@@ -344,27 +288,9 @@
         int result = hpfs::get_hash(file_hash, mount_dir, vpath);
         if (result == 1)
         {
-<<<<<<< HEAD
-            LOG_DEBUG << "Expected hash mismatch.";
-            goto failure;
-        }
-
-        // Get the block hashes.
-        if (hpfs::get_file_block_hashes(hashes, mount_dir, vpath) == -1)
-            goto failure;
-
-        // Get actual file length.
-        {
-            const std::string file_path = std::string(mount_dir).append(vpath);
-            struct stat st;
-            if (stat(file_path.c_str(), &st) == -1)
-            {
-                LOG_ERROR << errno << ": Stat failed. " << file_path;
-                goto failure;
-=======
             if (file_hash != expected_hash)
             {
-                LOG_DBG << "Expected hash mismatch.";
+                LOG_DEBUG << "Expected hash mismatch.";
                 result = 0;
             }
             // Get the block hashes.
@@ -379,12 +305,11 @@
                 struct stat st;
                 if (stat(file_path.c_str(), &st) == -1)
                 {
-                    LOG_ERR << errno << ": Stat failed when getting file length. " << file_path;
+                    LOG_ERROR << errno << ": Stat failed when getting file length. " << file_path;
                     result = -1;
                 }
                 file_length = st.st_size;
                 result = 1; // Success.
->>>>>>> 37629471
             }
         }
 
@@ -410,13 +335,9 @@
         int result = hpfs::get_hash(dir_hash, mount_dir, vpath);
         if (result == 1)
         {
-<<<<<<< HEAD
-            LOG_DEBUG << "Expected hash mismatch.";
-            goto failure;
-=======
             if (dir_hash != expected_hash)
             {
-                LOG_DBG << "Expected hash mismatch.";
+                LOG_DEBUG << "Expected hash mismatch.";
                 result = 0;
             }
             // Get the children hash nodes.
@@ -428,7 +349,6 @@
             {
                 result = 1; // Success.
             }
->>>>>>> 37629471
         }
 
         if (util::kill_process(hpfs_pid, true) == -1)
