#include "../msg/fbuf/p2pmsg_helpers.hpp"
#include "../msg/fbuf/p2pmsg_content_generated.h"
#include "../msg/fbuf/common_helpers.hpp"
#include "../p2p/p2p.hpp"
#include "../pchheader.hpp"
#include "../cons/cons.hpp"
#include "../hplog.hpp"
#include "../util.hpp"
#include "../hpfs/hpfs.hpp"
#include "../hpfs/h32.hpp"
#include "state_sync.hpp"
#include "state_common.hpp"

namespace state_sync
{
    // Idle loop sleep time  (milliseconds).
    constexpr uint16_t IDLE_WAIT = 20;

    // Max number of requests that can be awaiting response at any given time.
    constexpr uint16_t MAX_AWAITING_REQUESTS = 4;

    // Request loop sleep time (milliseconds).
    constexpr uint16_t REQUEST_LOOP_WAIT = 10;

    constexpr int FILE_PERMS = 0644;

    // No. of milliseconds to wait before resubmitting a request.
    uint16_t REQUEST_RESUBMIT_TIMEOUT;
    sync_context ctx;
    bool init_success = false;

    int init()
    {
        REQUEST_RESUBMIT_TIMEOUT = state_common::get_request_resubmit_timeout();
        ctx.target_state = hpfs::h32_empty;
        ctx.state_sync_thread = std::thread(state_syncer_loop);
        init_success = true;
        return 0;
    }

    void deinit()
    {
        if (init_success)
        {
            ctx.is_syncing = false;
            ctx.is_shutting_down = true;
            ctx.state_sync_thread.join();
        }
    }

    /**
     * Sets a new target state for the syncing process.
     * @param target_state The target state which we should sync towards.
     * @param completion_callback The callback function to call upon state sync completion.
     */
    void set_target(const hpfs::h32 target_state, void (*const completion_callback)(const hpfs::h32))
    {
        std::scoped_lock<std::mutex> lock(ctx.target_state_update_lock);

        // Do not do anything if we are already syncing towards the specified target state.
        if (ctx.is_shutting_down || (ctx.is_syncing && ctx.target_state == target_state))
            return;

        ctx.completion_callback = completion_callback;
        ctx.target_state = target_state;
        ctx.is_syncing = true;
    }

    /**
     * Runs the state sync worker loop.
     */
    void state_syncer_loop()
    {
        util::mask_signal();

        LOG_INFO << "State sync: Worker started.";

        while (!ctx.is_shutting_down)
        {
            util::sleep(IDLE_WAIT);

            // Keep idling if we are not doing any sync activity.
            {
                std::scoped_lock<std::mutex> lock(ctx.target_state_update_lock);
                if (!ctx.is_syncing)
                    continue;

                LOG_INFO << "State sync: Starting sync for target state: " << ctx.target_state;
            }

            pid_t hpfs_pid = 0;
            if (hpfs::start_fs_session(hpfs_pid, ctx.hpfs_mount_dir, "rw", true) != -1)
            {
                while (!ctx.is_shutting_down)
                {
                    hpfs::h32 new_state = hpfs::h32_empty;
                    request_loop(ctx.target_state, new_state);

                    if (ctx.is_shutting_down)
                        break;

                    ctx.pending_requests.clear();
                    ctx.candidate_state_responses.clear();
                    ctx.submitted_requests.clear();

                    {
                        std::scoped_lock<std::mutex> lock(ctx.target_state_update_lock);

                        if (new_state == ctx.target_state)
                        {
                            LOG_INFO << "State sync: Target state achieved: " << new_state;
                            ctx.completion_callback(new_state);
                            break;
                        }
                        else
                        {
                            LOG_INFO << "State sync: Continuing sync for new target: " << ctx.target_state;
                            continue;
                        }
                    }
                }

                // Stop hpfs rw session.
                LOG_DEBUG << "State sync: Stopping hpfs session... pid:" << hpfs_pid;
                util::kill_process(hpfs_pid, true);
            }
            else
            {
                LOG_ERROR << "State sync: Failed to start hpfs rw session";
            }

            ctx.target_state = hpfs::h32_empty;
            ctx.is_syncing = false;
        }

        LOG_INFO << "State sync: Worker stopped.";
    }

    void request_loop(const hpfs::h32 current_target, hpfs::h32 &updated_state)
    {
        // Send the initial root state request.
        submit_request(backlog_item{BACKLOG_ITEM_TYPE::DIR, "/", -1, current_target});

        while (!should_stop_request_loop(current_target))
        {
            util::sleep(REQUEST_LOOP_WAIT);

            {
                std::scoped_lock<std::mutex> lock(p2p::ctx.collected_msgs.state_responses_mutex);

                // Move collected state responses over to local candidate responses list.
                if (!p2p::ctx.collected_msgs.state_responses.empty())
                    ctx.candidate_state_responses.splice(ctx.candidate_state_responses.end(), p2p::ctx.collected_msgs.state_responses);
            }

            for (auto &response : ctx.candidate_state_responses)
            {
                if (should_stop_request_loop(current_target))
                    return;

                const msg::fbuf::p2pmsg::Content *content = msg::fbuf::p2pmsg::GetContent(response.data());
                const msg::fbuf::p2pmsg::State_Response_Message *resp_msg = content->message_as_State_Response_Message();

                // Check whether we are actually waiting for this response. If not, ignore it.
                std::string_view hash = msg::fbuf::flatbuff_bytes_to_sv(resp_msg->hash());
                std::string_view vpath = msg::fbuf::flatbuff_str_to_sv(resp_msg->path());

                const std::string key = std::string(vpath).append(hash);
                const auto pending_resp_itr = ctx.submitted_requests.find(key);
                if (pending_resp_itr == ctx.submitted_requests.end())
                {
                    LOG_DEBUG << "Skipping state response due to hash mismatch.";
                    continue;
                }

                // Now that we have received matching hash, remove it from the waiting list.
                ctx.submitted_requests.erase(pending_resp_itr);

                // Process the message based on response type.
                const msg::fbuf::p2pmsg::State_Response msg_type = resp_msg->state_response_type();

                if (msg_type == msg::fbuf::p2pmsg::State_Response_Fs_Entry_Response)
                    handle_fs_entry_response(vpath, resp_msg->state_response_as_Fs_Entry_Response());
                else if (msg_type == msg::fbuf::p2pmsg::State_Response_File_HashMap_Response)
                    handle_file_hashmap_response(vpath, resp_msg->state_response_as_File_HashMap_Response());
                else if (msg_type == msg::fbuf::p2pmsg::State_Response_Block_Response)
                    handle_file_block_response(vpath, resp_msg->state_response_as_Block_Response());

                // After handling each response, check whether we have reached target state.
<<<<<<< HEAD
                hpfs::get_hash(updated_state, ctx.hpfs_mount_dir, "/");
                LOG_DEBUG << "State sync: current:" << updated_state << " | target:" << current_target;
=======
                if (hpfs::get_hash(updated_state, ctx.hpfs_mount_dir, "/") < 1)
                {
                    LOG_ERR << "State sync: exiting due to hash check error.";
                    return;
                }

                LOG_DBG << "State sync: current:" << updated_state << " | target:" << current_target;
>>>>>>> 37629471
                if (updated_state == current_target)
                    return;
            }

            ctx.candidate_state_responses.clear();

            // Check for long-awaited responses and re-request them.
            for (auto &[hash, request] : ctx.submitted_requests)
            {
                if (should_stop_request_loop(current_target))
                    return;

                if (request.waiting_time < REQUEST_RESUBMIT_TIMEOUT)
                {
                    // Increment wait time.
                    request.waiting_time += REQUEST_LOOP_WAIT;
                }
                else
                {
                    // Reset the counter and re-submit request.
                    request.waiting_time = 0;
                    LOG_DEBUG << "State sync: Resubmitting request...";
                    submit_request(request);
                }
            }

            // Check whether we can submit any more requests.
            if (!ctx.pending_requests.empty() && ctx.submitted_requests.size() < MAX_AWAITING_REQUESTS)
            {
                const uint16_t available_slots = MAX_AWAITING_REQUESTS - ctx.submitted_requests.size();
                for (int i = 0; i < available_slots && !ctx.pending_requests.empty(); i++)
                {
                    if (should_stop_request_loop(current_target))
                        return;

                    const backlog_item &request = ctx.pending_requests.front();
                    submit_request(request);
                    ctx.pending_requests.pop_front();
                }
            }
        }
    }

    /**
     * Indicates whether to break out of state request processing loop.
     */
    bool should_stop_request_loop(const hpfs::h32 current_target)
    {
        if (ctx.is_shutting_down)
            return true;

        // Stop request loop if the target has changed.
        std::scoped_lock<std::mutex> lock(ctx.target_state_update_lock);
        return current_target != ctx.target_state;
    }

    /**
     * Sends a state request to a random peer.
     * @param path Requested file or dir path.
     * @param is_file Whether the requested path if a file or dir.
     * @param block_id The requested block id. Only relevant if requesting a file block. Otherwise -1.
     * @param expected_hash The expected hash of the requested data. The peer will ignore the request if their hash is different.
     */
    void request_state_from_peer(const std::string &path, const bool is_file, const int32_t block_id, const hpfs::h32 expected_hash)
    {
        p2p::state_request sr;
        sr.parent_path = path;
        sr.is_file = is_file;
        sr.block_id = block_id;
        sr.expected_hash = expected_hash;

        flatbuffers::FlatBufferBuilder fbuf(1024);
        msg::fbuf::p2pmsg::create_msg_from_state_request(fbuf, sr, cons::ctx.lcl);
        p2p::send_message_to_random_peer(fbuf); //todo: send to a node that hold the majority state to improve reliability of retrieving state.
    }

    /**
     * Submits a pending state request to the peer.
     */
    void submit_request(const backlog_item &request)
    {
        LOG_DEBUG << "State sync: Submitting request. type:" << request.type
                << " path:" << request.path << " block_id:" << request.block_id
                << " hash:" << request.expected_hash;

        const std::string key = std::string(request.path)
                                    .append(reinterpret_cast<const char *>(&request.expected_hash), sizeof(hpfs::h32));
        ctx.submitted_requests.try_emplace(key, request);

        const bool is_file = request.type != BACKLOG_ITEM_TYPE::DIR;
        request_state_from_peer(request.path, is_file, request.block_id, request.expected_hash);
    }

    /**
     * Process dir children response.
     */
    int handle_fs_entry_response(std::string_view parent_vpath, const msg::fbuf::p2pmsg::Fs_Entry_Response *fs_entry_resp)
    {
        // Get the parent path of the fs entries we have received.
        LOG_DEBUG << "State sync: Processing fs entries response for " << parent_vpath;

        // Get fs entries we have received.
        std::unordered_map<std::string, p2p::state_fs_hash_entry> peer_fs_entry_map;
        msg::fbuf::p2pmsg::flatbuf_statefshashentry_to_statefshashentry(peer_fs_entry_map, fs_entry_resp->entries());

        // Create physical directory on our side if not exist.
        std::string parent_physical_path = std::string(ctx.hpfs_mount_dir).append(parent_vpath);
        if (util::create_dir_tree_recursive(parent_physical_path) == -1)
            return -1;

        // Get the children hash entries and compare with what we got from peer.
        std::vector<hpfs::child_hash_node> existing_fs_entries;
        if (hpfs::get_dir_children_hashes(existing_fs_entries, ctx.hpfs_mount_dir, parent_vpath) == -1)
            return -1;

        // Request more info on fs entries that exist on both sides but are different.
        for (const auto &ex_entry : existing_fs_entries)
        {
            // Construct child vpath.
            std::string child_vpath = std::string(parent_vpath)
                                          .append(parent_vpath.back() != '/' ? "/" : "")
                                          .append(ex_entry.name);

            const auto peer_itr = peer_fs_entry_map.find(ex_entry.name);
            if (peer_itr != peer_fs_entry_map.end())
            {
                // Request state if hash is different.
                if (peer_itr->second.hash != ex_entry.hash)
                {
                    // Prioritize file state requests over directories.
                    if (ex_entry.is_file)
                        ctx.pending_requests.push_front(backlog_item{BACKLOG_ITEM_TYPE::FILE, child_vpath, -1, peer_itr->second.hash});
                    else
                        ctx.pending_requests.push_back(backlog_item{BACKLOG_ITEM_TYPE::DIR, child_vpath, -1, peer_itr->second.hash});
                }

                peer_fs_entry_map.erase(peer_itr);
            }
            else
            {
                // If there was an entry that does not exist on other side, delete it.
                std::string child_physical_path = std::string(ctx.hpfs_mount_dir).append(child_vpath);

                if ((ex_entry.is_file && unlink(child_physical_path.c_str()) == -1) ||
                    !ex_entry.is_file && rmdir(child_physical_path.c_str()) == -1)
                    return -1;

                LOG_DEBUG << "State sync: Deleted " << (ex_entry.is_file ? "file" : "dir") << " path " << child_vpath;
            }
        }

        // Queue the remaining peer fs entries (that our side does not have at all) to request.
        for (const auto &[name, fs_entry] : peer_fs_entry_map)
        {
            // Construct child vpath.
            std::string child_vpath = std::string(parent_vpath)
                                          .append(parent_vpath.back() != '/' ? "/" : "")
                                          .append(name);

            // Prioritize file state requests over directories.
            if (fs_entry.is_file)
                ctx.pending_requests.push_front(backlog_item{BACKLOG_ITEM_TYPE::FILE, child_vpath, -1, fs_entry.hash});
            else
                ctx.pending_requests.push_back(backlog_item{BACKLOG_ITEM_TYPE::DIR, child_vpath, -1, fs_entry.hash});
        }

        return 0;
    }

    /**
     * Process file block hash map response.
     */
    int handle_file_hashmap_response(std::string_view file_vpath, const msg::fbuf::p2pmsg::File_HashMap_Response *file_resp)
    {
        // Get the file path of the block hashes we have received.
        LOG_DEBUG << "State sync: Processing file block hashes response for " << file_vpath;

        // File block hashes on our side (file might not exist on our side).
        std::vector<hpfs::h32> existing_hashes;
        if (hpfs::get_file_block_hashes(existing_hashes, ctx.hpfs_mount_dir, file_vpath) == -1 && errno != ENOENT)
            return -1;
        const size_t existing_hash_count = existing_hashes.size();

        // File block hashes we received from the peer.
        const hpfs::h32 *peer_hashes = reinterpret_cast<const hpfs::h32 *>(file_resp->hash_map()->data());
        const size_t peer_hash_count = file_resp->hash_map()->size() / sizeof(hpfs::h32);

        // Compare the block hashes and request any differences.
        auto insert_itr = ctx.pending_requests.begin();
        const int32_t max_block_id = MAX(existing_hash_count, peer_hash_count) - 1;
        for (int32_t block_id = 0; block_id <= max_block_id; block_id++)
        {
            // Insert at front to give priority to block requests while preserving block order.
            if (block_id >= existing_hash_count || existing_hashes[block_id] != peer_hashes[block_id])
                ctx.pending_requests.insert(insert_itr, backlog_item{BACKLOG_ITEM_TYPE::BLOCK, std::string(file_vpath), block_id, peer_hashes[block_id]});
        }

        if (existing_hashes.size() >= peer_hash_count)
        {
            // If peer file might be smaller, truncate our file to match with peer file.
            std::string file_physical_path = std::string(ctx.hpfs_mount_dir).append(file_vpath);
            if (truncate(file_physical_path.c_str(), file_resp->file_length()) == -1)
                return -1;
        }

        return 0;
    }

    /**
     * Process file block response.
     */
    int handle_file_block_response(std::string_view file_vpath, const msg::fbuf::p2pmsg::Block_Response *block_msg)
    {
        // Get the file path of the block data we have received.
        const uint32_t block_id = block_msg->block_id();
        std::string_view buf = msg::fbuf::flatbuff_bytes_to_sv(block_msg->data());

        LOG_DEBUG << "State sync: Writing block_id " << block_id
                << " (len:" << buf.length()
                << ") of " << file_vpath;

        std::string file_physical_path = std::string(ctx.hpfs_mount_dir).append(file_vpath);
        const int fd = open(file_physical_path.c_str(), O_WRONLY | O_CREAT | O_CLOEXEC, FILE_PERMS);
        if (fd == -1)
        {
            LOG_ERROR << errno << " Open failed " << file_physical_path;
            return -1;
        }

        const off_t offset = block_id * state_common::BLOCK_SIZE;
        const int res = pwrite(fd, buf.data(), buf.length(), offset);
        close(fd);
        if (res < buf.length())
        {
            LOG_ERROR << errno << " Write failed " << file_physical_path;
            return -1;
        }

        return 0;
    }

} // namespace state_sync<|MERGE_RESOLUTION|>--- conflicted
+++ resolved
@@ -187,18 +187,13 @@
                     handle_file_block_response(vpath, resp_msg->state_response_as_Block_Response());
 
                 // After handling each response, check whether we have reached target state.
-<<<<<<< HEAD
-                hpfs::get_hash(updated_state, ctx.hpfs_mount_dir, "/");
+                if (hpfs::get_hash(updated_state, ctx.hpfs_mount_dir, "/") < 1)
+                {
+                    LOG_ERROR << "State sync: exiting due to hash check error.";
+                    return;
+                }
+
                 LOG_DEBUG << "State sync: current:" << updated_state << " | target:" << current_target;
-=======
-                if (hpfs::get_hash(updated_state, ctx.hpfs_mount_dir, "/") < 1)
-                {
-                    LOG_ERR << "State sync: exiting due to hash check error.";
-                    return;
-                }
-
-                LOG_DBG << "State sync: current:" << updated_state << " | target:" << current_target;
->>>>>>> 37629471
                 if (updated_state == current_target)
                     return;
             }
