--- conflicted
+++ resolved
@@ -159,13 +159,8 @@
         if (!ctx.args.readonly && hpfs::get_hash(ctx.args.post_execution_state_hash, ctx.args.state_dir, "/") < 1)
             return -1;
 
-<<<<<<< HEAD
         LOG_DEBUG << "Stopping hpfs session... pid:" << ctx.hpfs_pid << (ctx.args.readonly ? " (rdonly)" : "");
-        ;
-=======
-        LOG_DBG << "Stopping hpfs session... pid:" << ctx.hpfs_pid << (ctx.args.readonly ? " (rdonly)" : "");
-
->>>>>>> 37629471
+       
         if (util::kill_process(ctx.hpfs_pid, true) == -1)
             return -1;
 
