#include "pchheader.hpp"
#include "conf.hpp"
#include "consensus.hpp"
#include "hplog.hpp"
#include "ledger.hpp"
#include "sc.hpp"
#include "hpfs/hpfs.hpp"
#include "msg/fbuf/p2pmsg_helpers.hpp"
#include "msg/controlmsg_common.hpp"
#include "msg/controlmsg_parser.hpp"
#include "unl.hpp"

namespace sc
{
    const uint32_t READ_BUFFER_SIZE = 128 * 1024; // This has to be minimum 128KB to support sequence packets.
    bool init_success = false;

    // We maintain two hpfs global processes for merging and rw sessions.
    pid_t hpfs_merge_pid = 0;
    pid_t hpfs_rw_pid = 0;

    /**
     * Performs system startup activitites related to smart contract execution.
     */
    int init()
    {
        if (hpfs::start_merge_process(hpfs_merge_pid) == -1)
            return -1;

        if (hpfs::start_ro_rw_process(hpfs_rw_pid, conf::ctx.state_rw_dir, false, true, false) == -1)
        {
            // Stop the merge process in case of failure.
            util::kill_process(hpfs_merge_pid, true);
            return -1;
        }

        init_success = true;
        return 0;
    }

    /**
     * Performs global cleanup related to smart contract execution.
     */
    void deinit()
    {
        if (init_success)
        {
            LOG_DEBUG << "Stopping hpfs rw process... pid:" << hpfs_rw_pid;
            if (hpfs_rw_pid > 0 && util::kill_process(hpfs_rw_pid, true) == 0)
                LOG_INFO << "Stopped hpfs rw process.";

            LOG_DEBUG << "Stopping hpfs merge process... pid:" << hpfs_merge_pid;
            if (hpfs_merge_pid > 0 && util::kill_process(hpfs_merge_pid, true) == 0)
                LOG_INFO << "Stopped hpfs merge process.";
        }
    }

    /**
     * Executes the contract process and passes the specified context arguments.
     * @return 0 on successful process creation. -1 on failure or contract process is already running.
     */
    int execute_contract(execution_context &ctx)
    {
        // Start the hpfs rw session before starting the contract process.
        if (start_hpfs_session(ctx) == -1)
            return -1;

        // Create the IO sockets for users, control channel and npl.
        // (Note: User socket will only be used for contract output only. For feeding user inputs we are using a memfd.)
        if (create_iosockets_for_fdmap(ctx.userfds, ctx.args.userbufs) == -1 ||
            create_iosockets(ctx.controlfds, SOCK_SEQPACKET) == -1 ||
            (!ctx.args.readonly && create_iosockets(ctx.nplfds, SOCK_SEQPACKET) == -1))
        {
            cleanup_fds(ctx);
            stop_hpfs_session(ctx);
            return -1;
        }

        LOG_DEBUG << "Starting contract process..." << (ctx.args.readonly ? " (rdonly)" : "");
        int ret = 0;

        const pid_t pid = fork();
        if (pid > 0)
        {
            // HotPocket process.
            ctx.contract_pid = pid;

            // Close all fds unused by HP process.
            close_unused_fds(ctx, true);

            // Start the contract monitor thread.
            ctx.contract_monitor_thread = std::thread(contract_monitor_loop, std::ref(ctx));

            // Wait for the contract monitor thread to gracefully stop along with the contract process.
            if (ctx.contract_monitor_thread.joinable())
                ctx.contract_monitor_thread.join();
        }
        else if (pid == 0)
        {
            // Contract process.
            util::fork_detach();

            // Set up the process environment and overlay the contract binary program with execv().

            // Close all fds unused by SC process.
            close_unused_fds(ctx, false);

            // Clone the user inputs fd to be passed on to the contract.
            const int user_inputs_fd = dup(ctx.args.user_input_store.fd);
            lseek(user_inputs_fd, 0, SEEK_SET); // Reset seek position.

            // Write the contract execution args from HotPocket to the stdin (0) of the contract process.
            write_contract_args(ctx, user_inputs_fd);

            const bool using_appbill = !ctx.args.readonly && !conf::cfg.contract.appbill.mode.empty();
            int len = conf::cfg.contract.runtime_binexec_args.size() + 1;
            if (using_appbill)
                len += conf::cfg.contract.appbill.runtime_args.size();

            // Fill process args.
            char *execv_args[len];
            int j = 0;
            if (using_appbill)
            {
                for (int i = 0; i < conf::cfg.contract.appbill.runtime_args.size(); i++, j++)
                    execv_args[i] = conf::cfg.contract.appbill.runtime_args[i].data();
            }

            for (int i = 0; i < conf::cfg.contract.runtime_binexec_args.size(); i++, j++)
                execv_args[j] = conf::cfg.contract.runtime_binexec_args[i].data();
            execv_args[len - 1] = NULL;

            chdir(ctx.args.state_dir.c_str());

            execv(execv_args[0], execv_args);
            std::cerr << errno << ": Contract process execv failed." << (ctx.args.readonly ? " (rdonly)" : "") << "\n";
            exit(1);
        }
        else
        {
            LOG_ERROR << errno << ": fork() failed when starting contract process." << (ctx.args.readonly ? " (rdonly)" : "");
            ret = -1;
        }

        cleanup_fds(ctx);
        if (stop_hpfs_session(ctx) == -1)
            ret = -1;

        return ret;
    }

    /**
     * Checks whether the contract process has exited.
     * @param ctx Contract execution context.
     * @param block Whether to block and wait until the contract has exited.
     * @return 0 if child has not exited. 1 if exited successfully. -1 if exited abnormally
     */
    int check_contract_exited(execution_context &ctx, const bool block)
    {
        int scstatus = 0;
        const int wait_res = waitpid(ctx.contract_pid, &scstatus, block ? 0 : WNOHANG);

        if (wait_res == 0) // Child still running.
        {
            return 0;
        }
        if (wait_res == -1)
        {
            LOG_ERROR << errno << ": Contract process waitpid error. pid:" << ctx.contract_pid;
            ctx.contract_pid = 0;
            return -1;
        }
        else // Child has exited
        {
            ctx.contract_pid = 0;

            if (WIFEXITED(scstatus))
            {
                LOG_DEBUG << "Contract process" << (ctx.args.readonly ? " (rdonly)" : "") << " ended normally.";
                return 1;
            }
            else
            {
                LOG_ERROR << "Contract process" << (ctx.args.readonly ? " (rdonly)" : "") << " ended with code " << WEXITSTATUS(scstatus);
                return -1;
            }
        }
    }

    /**
     * Starts the hpfs read/write state filesystem.
     */
    int start_hpfs_session(execution_context &ctx)
    {
        // In readonly mode, we must start the hpfs process first.
        // In RW mode, there is a global hpfs RW process so we only need to create an fs session.
        if (ctx.args.readonly)
        {
            if (hpfs::start_ro_rw_process(ctx.hpfs_pid, ctx.args.state_dir, true, false, false) == -1)
                return -1;
        }
        else
        {
            ctx.hpfs_pid = hpfs_rw_pid;
        }

        if (hpfs::start_fs_session(ctx.args.state_dir) == -1)
            return -1;

        return 0;
    }

    /**
     * Stops the hpfs state filesystem.
     */
    int stop_hpfs_session(execution_context &ctx)
    {
        int result = 0;
        // Read the root hash if not in readonly mode.
        if (!ctx.args.readonly && hpfs::get_hash(ctx.args.post_execution_state_hash, ctx.args.state_dir, "/") < 1)
            result = -1;

        LOG_DEBUG << "Stopping hpfs contract session..." << (ctx.args.readonly ? " (rdonly)" : "");

        if (hpfs::stop_fs_session(ctx.args.state_dir) == -1)
            return -1;

        // In readonly mode, we must also stop the hpfs process itself after sopping the session.
        // In RW mode, we only need to stop the fs session and let the process keep running.
        if (ctx.args.readonly && util::kill_process(ctx.hpfs_pid, true) == -1)
            result = -1;

        ctx.hpfs_pid = 0;
        return result;
    }

    /**
     * Writes the contract args (JSON) into the stdin of the contract process.
     * Args format:
     * {
     *   "version":"<hp version>",
     *   "pubkey": "<this node's hex public key>",
     *   "ts": <this node's timestamp (unix milliseconds)>,
     *   "readonly": <true|false>,
     *   "lcl": "<this node's last closed ledger seq no. and hash in hex>", (eg: 169-a1d82eb4c9ed005ec2c4f4f82b6f0c2fd7543d66b1a0f6b8e58ae670b3e2bcfb)
     *   "controlfd": fd,
     *   "nplfd":fd,
     *   "userinfd":fd, // User inputs fd.
     *   "users":{ "<pkhex>":[outfd, [msg1_off, msg1_len], ...], ... },
     *   "unl":[ "<pkhex>", ... ]
     * }
     */
    int write_contract_args(const execution_context &ctx, const int user_inputs_fd)
    {
        // Populate the json string with contract args.
        // We don't use a JSON parser here because it's lightweight to contrstuct the
        // json string manually.

        std::ostringstream os;
        os << "{\"version\":\"" << util::HP_VERSION
<<<<<<< HEAD
           << "\",\"pubkey\":\"" << conf::cfg.pubkeyhex
=======
           << "\",\"pubkey\":\"" << conf::cfg.node.pub_key_hex.substr(2)
>>>>>>> e835e18d
           << "\",\"ts\":" << ctx.args.time
           << ",\"readonly\":" << (ctx.args.readonly ? "true" : "false");

        if (!ctx.args.readonly)
        {
            os << ",\"lcl\":\"" << ctx.args.lcl
               << "\",\"nplfd\":" << ctx.nplfds.scfd;
        }

        os << ",\"controlfd\":" << ctx.controlfds.scfd;

        os << ",\"userinfd\":" << user_inputs_fd
           << ",\"users\":{";

        user_json_to_stream(ctx.userfds, ctx.args.userbufs, os);

        os << "},\"unl\":" << unl::get_json() << "}";

        // Get the final json string that should be written to contract input pipe.
        const std::string json = os.str();

        // Establish contract input pipe.
        int stdinpipe[2];
        if (pipe(stdinpipe) == -1)
        {
            LOG_ERROR << errno << ": Failed to create pipe to the contract process.";
            return -1;
        }

        // Redirect pipe read-end to the contract std input so the
        // contract process can read from our pipe.
        dup2(stdinpipe[0], STDIN_FILENO);
        close(stdinpipe[0]);

        // Write the json message and close write fd.
        if (write(stdinpipe[1], json.data(), json.size()) == -1)
        {
            close(stdinpipe[1]);
            LOG_ERROR << errno << ": Failed to write to stdin of contract process.";
            return -1;
        }
        close(stdinpipe[1]);

        return 0;
    }

    /**
     * Feeds and collect contract messages.
     * @param ctx Contract execution context.
    */
    void contract_monitor_loop(execution_context &ctx)
    {
        util::mask_signal();

        // Prepare output poll fd list.
        // User out fds + control fd + NPL fd (NPL fd not available in readonly mode)
        const size_t out_fd_count = ctx.userfds.size() + (ctx.args.readonly ? 1 : 2);
        const size_t control_fd_idx = ctx.userfds.size();
        const size_t npl_fd_idx = control_fd_idx + 1;
        struct pollfd out_fds[out_fd_count];

        auto user_itr = ctx.userfds.begin();
        for (int i = 0; i < out_fd_count; i++)
        {
            const int fd = (user_itr != ctx.userfds.end()) ? (user_itr++)->second.hpfd
                                                           : (i == control_fd_idx ? ctx.controlfds.hpfd : ctx.nplfds.hpfd);
            out_fds[i] = {fd, POLLIN, 0};
        }

        while (!ctx.is_shutting_down)
        {
            // Reset the revents because we are reusing same pollfd list.
            for (int i = 0; i < out_fd_count; i++)
                out_fds[i].revents = 0;

            if (poll(out_fds, out_fd_count, 20) == -1)
            {
                LOG_ERROR << errno << ": Poll error in contract outputs.";
                break;
            }

            // Atempt to read messages from contract (regardless of contract terminated or not).
            const int control_read_res = read_control_outputs(ctx, out_fds[control_fd_idx]);
            const int npl_read_res = ctx.args.readonly ? 0 : read_npl_outputs(ctx, out_fds[npl_fd_idx]);
            const int user_read_res = read_contract_fdmap_outputs(ctx.userfds, out_fds, ctx.args.userbufs);

            if (ctx.termination_signaled || ctx.contract_pid == 0)
            {
                // If no bytes were read after contract finished execution, exit the loop.
                // Otherwise keep running the loop becaue there might be further messages to read.
                if ((control_read_res + npl_read_res + user_read_res) == 0)
                    break;
            }
            else
            {
                // We assume contract is still running. Attempt to write any queued messages to the contract.

                const int npl_write_res = ctx.args.readonly ? 0 : write_npl_messages(ctx);
                if (npl_write_res == -1)
                    break;

                const int control_write_res = write_control_inputs(ctx);
                if (control_write_res == -1)
                    break;
            }

            // Check if contract process has exited on its own during the loop.
            if (ctx.contract_pid > 0)
                check_contract_exited(ctx, false);
        }

        // Close all fds.
        cleanup_fds(ctx);

        // Purge any inputs we passed to the contract.
        for (const auto &[pubkey, bufs] : ctx.args.userbufs)
            for (const util::buffer_view &input : bufs.inputs)
                ctx.args.user_input_store.purge(input);

        // If we reach this point but the contract is still running, then we need to kill the contract by force.
        // This can be the case if HP is shutting down, or there was an error in initial feeding of inputs.
        if (ctx.contract_pid > 0)
        {
            // Check if the contract has exited voluntarily.
            if (check_contract_exited(ctx, false) == 0)
            {
                // Issue kill signal if the contract hasn't indicated the termination control message.
                if (!ctx.termination_signaled)
                    kill(ctx.contract_pid, SIGTERM);
                check_contract_exited(ctx, true); // Blocking wait until exit.
            }
        }

        LOG_DEBUG << "Contract monitor stopped";
    }

    /**
     * Writes any hp input messages to the contract.
     */
    int write_control_inputs(execution_context &ctx)
    {
        std::string control_msg;

        if (ctx.args.control_messages.try_dequeue(control_msg))
        {
            if (write_iosocket_seq_packet(ctx.controlfds, control_msg) == -1)
            {
                LOG_ERROR << "Error writing HP inputs to SC";
                return -1;
            }
        }

        return 0;
    }

    /**
     * Write npl messages to the contract.
     * @param ctx Contract execution context.
     * @return Returns -1 when fails. 0 if no messages were written. 1 if some messages were written.
     */
    int write_npl_messages(execution_context &ctx)
    {
        /**
         * npl inputs are feed into the contract as sequence packets. It first sends the pubkey and then
         * the data.
         */
        const int writefd = ctx.nplfds.hpfd;

        if (writefd == -1)
            return 0;

        // Dequeue the next npl message from the queue.
        // Check the lcl against the latest lcl.
        p2p::npl_message npl_msg;
        if (ctx.args.npl_messages.try_dequeue(npl_msg))
        {
            if (npl_msg.lcl == ctx.args.lcl)
            {
                std::string pubkeyhex;
                util::bin2hex(
                    pubkeyhex,
                    reinterpret_cast<const unsigned char *>(npl_msg.pubkey.data()),
                    npl_msg.pubkey.length());

                // Writing the public key to the contract's fd (Skip first byte for key type prefix).
                if (write(writefd, pubkeyhex.data(), pubkeyhex.size()) == -1)
                {
                    LOG_ERROR << errno << ": Error writing npl message pubkey.";
                    return -1;
                }

                // Writing the message to the contract's fd.
                if (write(writefd, npl_msg.data.data(), npl_msg.data.size()) == -1)
                {
                    LOG_ERROR << errno << ": Error writing npl message data.";
                    return -1;
                }

                return 1;
            }
            else
            {
                LOG_DEBUG << "NPL message dropped due to lcl mismatch.";
            }
        }

        return 0;
    }

    /**
     * Read all HP output messages produced by the contract process and store them in
     * the buffer for later processing.
     * 
     * @return 0 if no bytes were read. 1 if bytes were read..
     */
    int read_control_outputs(execution_context &ctx, const pollfd pfd)
    {
        std::string output;
        const int res = read_iosocket(false, pfd, output);
        if (res == -1)
        {
            LOG_ERROR << "Error reading control message from the contract.";
        }
        else if (res > 0)
        {
            handle_control_msg(ctx, output);
        }

        return (res > 0) ? 1 : 0;
    }

    /**
     * Read all NPL output messages produced by the contract process and broadcast them.
     * @param ctx contract execution context.
     * @return 0 if no bytes were read. 1 if bytes were read.
     */
    int read_npl_outputs(execution_context &ctx, const pollfd pfd)
    {
        std::string output;
        const int res = read_iosocket(false, pfd, output);

        if (res == -1)
        {
            LOG_ERROR << "Error reading NPL output from the contract.";
        }
        else if (res > 0)
        {
            // Broadcast npl messages once contract npl output is collected.
            broadcast_npl_output(output);
        }

        return (res > 0) ? 1 : 0;
    }

    /**
     * Broadcast npl messages to peers. If the npl messages are set to private, broadcast only to the unl nodes. 
     * If it is public, broadcast to all the connected nodes. Npl messages are not sent in observer mode.
     * @param output Npl message to be broadcasted.
    */
    void broadcast_npl_output(std::string_view output)
    {
        // In observer mode, we do not send out npl messages.
        if (conf::cfg.node.role == conf::ROLE::OBSERVER || !conf::cfg.node.is_unl) // If we are a non-unl node, do not broadcast npl messages.
            return;

        if (!output.empty())
        {
            flatbuffers::FlatBufferBuilder fbuf(1024);
            msg::fbuf::p2pmsg::create_msg_from_npl_output(fbuf, output, ledger::ctx.get_lcl());
            p2p::broadcast_message(fbuf, true, false, !conf::cfg.contract.is_npl_public);
        }
    }

    void user_json_to_stream(const contract_fdmap_t &user_fdmap, const contract_bufmap_t &user_bufmap, std::ostringstream &os)
    {
        for (auto itr = user_fdmap.begin(); itr != user_fdmap.end(); itr++)
        {
            if (itr != user_fdmap.begin())
                os << ","; // Trailing comma separator for previous element.

            // Get the hex pubkey.
            const std::string &pubkey = itr->first; // Pubkey in binary format.
            std::string pubkeyhex;
            util::bin2hex(
                pubkeyhex,
                reinterpret_cast<const unsigned char *>(pubkey.data()) + 1, // Skip key type prefix.
                pubkey.length() - 1);

            const std::vector<util::buffer_view> &user_inputs = user_bufmap.find(pubkey)->second.inputs;

            // Write hex pubkey as key and output fd as first element of array.
            os << "\"" << pubkeyhex << "\":["
               << itr->second.scfd;

            // Write input offsets into the same array.
            for (auto inp_itr = user_inputs.begin(); inp_itr != user_inputs.end(); inp_itr++)
                os << ",[" << inp_itr->offset << "," << inp_itr->size << "]";

            os << "]";
        }
    }

    /**
     * Creates io sockets for all pubkeys specified in bufmap.
     * @param fdmap A map which has public key and fd pair for that public key.
     * @param bufmap A map which has a public key and input/output buffer lists for that public key.
     * @return 0 on success. -1 on failure.
     */
    int create_iosockets_for_fdmap(contract_fdmap_t &fdmap, contract_bufmap_t &bufmap)
    {
        for (auto &[pubkey, buflist] : bufmap)
        {
            fd_pair fds = {};
            if (create_iosockets(fds, SOCK_STREAM) == -1)
                return -1;

            fdmap.emplace(pubkey, std::move(fds));
        }

        return 0;
    }

    /**
     * Common function to read all outputs produced by the contract process and store them in
     * output buffers for later processing.
     * 
     * @param fdmap A map which has public key and fd pair for that public key.
     * @param pfds Poll fd set for users (must be in same order as user fdmap).
     * @param bufmap A map which has a public key and input/output buffer pair for that public key.
     * @return 0 if no bytes were read. 1 if bytes were read.
     */
    int read_contract_fdmap_outputs(contract_fdmap_t &fdmap, const pollfd *pfds, contract_bufmap_t &bufmap)
    {
        bool bytes_read = false;
        int i = 0;
        for (auto &[pubkey, bufs] : bufmap)
        {
            // Get fds for the pubkey.
            std::string output;
            fd_pair &fds = fdmap[pubkey];

            // This returns the total bytes read from the socket.
            const int total_bytes_read = read_iosocket(true, pfds[i++], output);

            if (total_bytes_read == -1)
            {
                LOG_ERROR << "Error reading user outputs from contract.";
            }
            else if (total_bytes_read > 0)
            {
                // Current reading position of the received buffer chunk.
                int pos = 0;
                // Go through the buffer to the end.
                while (pos < total_bytes_read)
                {
                    // Check whether the output list is empty or the last message stored is finished reading.
                    // If so, an empty container is added to store the new message.
                    if (bufs.outputs.empty() || (bufs.outputs.back().message.length() == bufs.outputs.back().message_len))
                    {
                        // Add new empty container.
                        bufs.outputs.push_back(contract_output());
                    }

                    // Get the laterst element from the list.
                    contract_output &current_output = bufs.outputs.back();

                    // This is a new container. Message len of container is defaults to 0.
                    if (current_output.message_len == 0)
                    {
                        // Extract the message length from four byte header in the buffer.
                        // Length received is in Big Endian format.
                        // Re-construct it into natural order. (No matter the format computer saves it in).
                        current_output.message_len = (uint8_t)output[pos] << 24 | (uint8_t)output[pos + 1] << 16 | (uint8_t)output[pos + 2] << 8 | (uint8_t)output[pos + 3];
                        // Advance the current position.
                        pos += 4;
                    }
                    // Store the possible message length which could be read from the remaining buffer length.
                    int possible_read_len;

                    // Checking whether the remaing buffer length is long enough to finish reading the current message.
                    if (((total_bytes_read - pos) - (current_output.message_len - current_output.message.length())) >= 0)
                    {
                        // Can finish reading a full message. Possible length is equal to the remaining message length.
                        possible_read_len = current_output.message_len - current_output.message.length();
                    }
                    else
                    {
                        // Only partial message is recieved. Store the received bytes until other chunk is received.
                        possible_read_len = total_bytes_read - pos;
                    }
                    // Extract the message chunk from the buffer.
                    std::string msgBuf = output.substr(pos, possible_read_len);
                    pos += possible_read_len;
                    // Append the extracted message chunk to the current message.
                    current_output.message += msgBuf;
                }

                bytes_read = true;
            }
        }

        return bytes_read ? 1 : 0;
    }

    /**
     * Common function to create a socket (Hp->SC, SC->HP).
     * @param fds fd pair to populate.
     * @param socket_type Type of the socket. (SOCK_STREAM, SOCK_DGRAM, SOCK_SEQPACKET)
     * @return Returns -1 if socket creation fails otherwise 0.
     */
    int create_iosockets(fd_pair &fds, const int socket_type)
    {
        int socket[2] = {-1, -1};
        // Create the socket of given type.
        if (socketpair(AF_UNIX, socket_type, 0, socket) == -1)
        {
            LOG_ERROR << errno << ": Error when creating domain socket.";
            return -1;
        }

        // If socket got created, assign them to the fd pair.
        fds.scfd = socket[0];
        fds.hpfd = socket[1];

        return 0;
    }

    /**
     * Common function to write the given input into the write fd from the HP side socket.
     * @param fds fd pair.
     * @param input Input to write into the HP write fd.
     */
    int write_iosocket_seq_packet(fd_pair &fds, std::string_view input)
    {
        // Write the inputs (if any) into the contract.
        const int writefd = fds.hpfd;
        if (writefd == -1)
            return 0;

        if (write(writefd, input.data(), input.length()) == -1)
        {
            LOG_ERROR << errno << ": Error writing to sequece packet socket.";
            return -1;
        }

        return 0;
    }

    /**
     * Common function to read buffered output from the socket and populate the output.
     * @param is_stream_socket Indicates whether socket is steam socket or not.
     * @param pfd The pollfd struct containing poll status.
     * @param output The buffer to place the read output.
     * @return -1 on error. Otherwise no. of bytes read.
     */
    int read_iosocket(const bool is_stream_socket, const pollfd pfd, std::string &output)
    {
        // Read any available data that have been written by the contract process
        // from the output socket and store in the output buffer.
        if (pfd.revents & POLLIN)
        {
            output.resize(READ_BUFFER_SIZE);
            const int res = read(pfd.fd, output.data(), READ_BUFFER_SIZE);
            if (res > 0)
                output.resize(res); // Resize back to the actual bytes read.

            if (res == -1)
                LOG_ERROR << errno << ": Error reading from contract socket. stream:" << is_stream_socket;

            return res;
        }
        return 0;
    }

    void close_unused_fds(execution_context &ctx, const bool is_hp)
    {
        if (!ctx.args.readonly)
        {
            close_unused_socket_fds(is_hp, ctx.nplfds);
        }

        close_unused_socket_fds(is_hp, ctx.controlfds);

        // Loop through user fds.
        for (auto &[pubkey, fds] : ctx.userfds)
            close_unused_socket_fds(is_hp, fds);
    }

    /**
     * Common function for closing unused fds based on which process this gets called from.
     * This also marks active fds with O_CLOEXEC for close-on-exec behaviour.
     * @param is_hp Specify 'true' when calling from HP process. 'false' from SC process.
     * @param fds fd pair to close.
     */
    void close_unused_socket_fds(const bool is_hp, fd_pair &fds)
    {
        if (is_hp)
        {
            if (fds.scfd != -1)
            {
                close(fds.scfd);
                fds.scfd = -1;
            }

            // The hp fd must be kept open in HP process. But we must
            // mark it to close on exec in a potential forked process.
            if (fds.hpfd != -1)
            {
                int flags = fcntl(fds.hpfd, F_GETFD, NULL);
                flags |= FD_CLOEXEC;
                fcntl(fds.hpfd, F_SETFD, flags);
            }
        }
        else
        {
            if (fds.hpfd != -1)
            {
                close(fds.hpfd);
                fds.hpfd = -1;
            }
        }
    }

    void cleanup_fds(execution_context &ctx)
    {
        cleanup_fd_pair(ctx.controlfds);
        cleanup_fd_pair(ctx.nplfds);
        for (auto &[pubkey, fds] : ctx.userfds)
            cleanup_fd_pair(fds);
        ctx.userfds.clear();
    }

    /**
     * Closes fds in a fd pair.
     */
    void cleanup_fd_pair(fd_pair &fds)
    {
        if (fds.hpfd != -1)
            close(fds.hpfd);
        if (fds.scfd != -1)
            close(fds.scfd);
        fds.hpfd = -1;
        fds.scfd = -1;
    }

    /**
     * Force cleanup any running processes for the specified execution context.
     */
    void stop(execution_context &ctx)
    {
        ctx.is_shutting_down = true;
    }

    void handle_control_msg(execution_context &ctx, std::string_view msg)
    {
        msg::controlmsg::controlmsg_parser parser;
        std::string type;
        if (parser.parse(msg) == -1 || parser.extract_type(type) == -1)
            return;

        if (type == msg::controlmsg::MSGTYPE_CONTRACT_END)
        {
            ctx.termination_signaled = true;
        }
        else if (type == msg::controlmsg::MSGTYPE_UNL_CHANGESET && !ctx.args.readonly)
        {
            // Populate the received change set. Changeset will be affected after going through the consensus.
            // Since changesets are std::set objects. It'll maintain a sorted set.
            parser.extract_unl_changeset(ctx.args.unl_changeset.additions, ctx.args.unl_changeset.removals);
            ctx.args.unl_changeset.purify();
        }
    }

} // namespace sc<|MERGE_RESOLUTION|>--- conflicted
+++ resolved
@@ -258,11 +258,7 @@
 
         std::ostringstream os;
         os << "{\"version\":\"" << util::HP_VERSION
-<<<<<<< HEAD
-           << "\",\"pubkey\":\"" << conf::cfg.pubkeyhex
-=======
-           << "\",\"pubkey\":\"" << conf::cfg.node.pub_key_hex.substr(2)
->>>>>>> e835e18d
+           << "\",\"pubkey\":\"" << conf::cfg.node.pub_key_hex
            << "\",\"ts\":" << ctx.args.time
            << ",\"readonly\":" << (ctx.args.readonly ? "true" : "false");
 
