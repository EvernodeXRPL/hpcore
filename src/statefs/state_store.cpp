#include "../pchheader.hpp"
#include "hasher.hpp"
#include "state_common.hpp"
#include "hashtree_builder.hpp"
#include "state_store.hpp"
#include "../hplog.hpp"
#include "state_store.hpp"

namespace statefs
{

// Map of modified/deleted files with updated blockids and hashes (if modified).
extern std::unordered_map<std::string, std::map<uint32_t, hasher::B2H>> touchedfiles;

/**
 * Retrieves the hash list of the file system entries at a given directory.
 * @return 0 on success. -1 on failure.
 */
int get_fsentry_hashes(std::unordered_map<std::string, p2p::state_fs_hash_entry> &fs_entries, const std::string &dirrelpath)
{
    // TODO: instead of iterating the data dir, we could simply query the hash tree directory
    // listing and get the hashes using the hardlink names straight away. But then we don't have
    // a way to get the file names. If we could implement a mechanism for that we could make this efficient.
 
    const std::string fullpath = current_ctx.datadir + "/" + dirrelpath;
    for (const boost::filesystem::directory_entry &dentry : boost::filesystem::directory_iterator(fullpath))
    {
        const boost::filesystem::path p = dentry.path();
        p2p::state_fs_hash_entry hashentry;
<<<<<<< HEAD
        const std::string path = dirrelpath + "/" + p.filename().string();
=======
        std::string path = dirrelpath + "/" + p.filename().string();
>>>>>>> abb61593
        hashentry.is_file == !boost::filesystem::is_directory(p);

        // Read the first 32 bytes of the .bhmap file or dir.hash file.

        std::string hash_path;

        if (hashentry.is_file)
        {
            hash_path = current_ctx.blockhashmapdir + "/" + path + HASHMAP_EXT;
        }
        else
        {
            hash_path =  current_ctx.hashtreedir + "/" + path + "/" + DIRHASH_FNAME;
            // Skip the directory if it doesn't contain the dir.hash file.
            // By that we assume the directory is empty so we're not interested in it.
            if (!boost::filesystem::exists(hash_path))
                continue;
        }

        if (read_file_bytes(&hashentry.hash, hash_path.c_str(), 0, hasher::HASH_SIZE) == -1)
            return -1;

        fs_entries.emplace(path, std::move(hashentry));
    }
    return 0;
}

/**
 * Retrieves the block hash map for a file.
 * @return 0 on success. -1 on failure.
 */
int get_blockhashmap(std::vector<uint8_t> &vec, const std::string &filerelpath)
{
    const std::string bhmap_path = current_ctx.hashtreedir + "/" + filerelpath + HASHMAP_EXT;

    if (read_file_bytes_toend(vec, bhmap_path.c_str(), 0) == -1)
        return -1;

    return 0;
}

int get_filelength(const std::string &filerelpath)
{
    std::string fullpath = current_ctx.datadir + "/" + filerelpath;
    int fd = open(fullpath.c_str(), O_RDONLY);
    if (fd == -1)
    {
        LOG_ERR << errno << "Open failed " << fullpath;
        return -1;
    }

    const off_t totallen = lseek(fd, 0, SEEK_END);
    close(fd);

    return totallen;
}

/**
 * Retrieves the specified data block from a state file.
 * @return Number of bytes read on success. -1 on failure.
 */
int get_block(std::vector<uint8_t> &vec, const std::string &filerelpath, const uint32_t blockid)
{
    std::string fullpath = current_ctx.datadir + "/" + filerelpath;
    vec.resize(BLOCK_SIZE);
    int readbytes = read_file_bytes(vec.data(), fullpath.c_str(), blockid * BLOCK_SIZE, BLOCK_SIZE);
    vec.resize(readbytes);
    return readbytes;
}

/**
 * Deletes the specified state sub directory and marks the change.
 * @return 0 on success. -1 on failure.
 */
int delete_folder(const std::string &dirrelpath)
{
    std::string fullpath = current_ctx.datadir + "/" + dirrelpath;
    if (boost::filesystem::remove_all(fullpath) == -1)
        return -1;

    std::string hintpath = dirrelpath + "/.";
    touchedfiles.emplace(std::move(hintpath), std::map<uint32_t, hasher::B2H>());
    return 0;
}

/**
 * Deletes the specified state file and marks the change.
 * @return 0 on success. -1 on failure.
 */
int delete_file(const std::string &filerelpath)
{
    std::string fullpath = current_ctx.datadir + "/" + filerelpath;
    if (boost::filesystem::remove(fullpath) == -1)
        return -1;

    touchedfiles.emplace(filerelpath, std::map<uint32_t, hasher::B2H>());
    return 0;
}

/**
 * Truncates the specified state file to the specified length and marks the change.
 * @return 0 on success. -1 on failure.
 */
int truncate_file(const std::string &filerelpath, const size_t newsize)
{
    std::string fullpath = current_ctx.datadir + "/" + filerelpath;
    int fd = open(fullpath.c_str(), O_WRONLY | O_CREAT, FILE_PERMS);
    if (fd == -1)
    {
        LOG_ERR << errno << "Open failed " << fullpath;
        return -1;
    }

    int ret = ftruncate(fd, newsize);
    close(fd);
    if (ret == -1)
    {
        LOG_ERR << errno << "Truncate failed " << fullpath;
        return -1;
    }

    return 0;
}

/**
 * Writes the specified block to a file and marks the change.
 * @param filerelpath State data relative path of the file.
 * @param blockid Block id to replace/write.
 * @param buf The buffer containing data to be written.
 * @param len Length of the buffer.
 * @return 0 on success. -1 on failure.
 */
int write_block(const std::string &filerelpath, const uint32_t blockid, const void *buf, const size_t len)
{
    std::string fullpath = current_ctx.datadir + "/" + filerelpath;
    int fd = open(fullpath.c_str(), O_WRONLY | O_CREAT, FILE_PERMS);
    if (fd == -1)
    {
        LOG_ERR << errno << "Open failed " << fullpath;
        return -1;
    }

    const off_t offset = blockid * BLOCK_SIZE;
    int ret = pwrite(fd, buf, len, offset);
    close(fd);
    if (ret == -1)
    {
        LOG_ERR << errno << "Write failed " << fullpath;
        return -1;
    }

    hasher::B2H hash = hasher::hash(&offset, 8, buf, len);
    touchedfiles[filerelpath].emplace(blockid, hash);
    return 0;
}

/**
 * Computes the latest hash tree with any changes recorded in touched files index.
 * @return 0 on success. -1 on failure.
 */
int compute_hashtree()
{
    hashtree_builder htreebuilder(current_ctx);

    hasher::B2H statehash = {0, 0, 0, 0};
    int ret = htreebuilder.generate(statehash, touchedfiles);

    touchedfiles.clear();
    return ret;
}

//-----Private helper functions---------//

/**
 * Reads bytes from file into a buffer.
 * @param buf Buffer to fill with the read bytes.
 * @param filepath Full path to the file.
 * @param start Starting offset to read.
 * @param len Number of bytes to read.
 * @return Number of bytes read on successful read. -1 on failure.
 */
int read_file_bytes(void *buf, const char *filepath, const off_t start, const size_t len)
{
    int fd = open(filepath, O_RDONLY);
    if (fd == -1)
    {
        LOG_ERR << errno << "Open failed " << filepath;
        return -1;
    }

    int readbytes = pread(fd, buf, len, start);
    close(fd);
    if (readbytes <= 0)
    {
        LOG_ERR << errno << "Read failed " << filepath;
        return -1;
    }

    return readbytes;
}

/**
 * Reads bytes from file into a vector. The vector size will be adjusted to the actual bytes read.
 * @param vec Vector to fill with the read bytes.
 * @param filepath Full path to the file.
 * @param start Starting offset to read.
 * @return Number of bytes read on successful read. -1 on failure.
 */
int read_file_bytes_toend(std::vector<uint8_t> &vec, const char *filepath, const off_t start)
{
    int fd = open(filepath, O_RDONLY);
    if (fd == -1)
    {
        LOG_ERR << errno << "Open failed " << filepath;
        return -1;
    }

    const off_t totallen = lseek(fd, 0, SEEK_END);
    if (totallen == -1)
        return -1;

    const size_t len = totallen - start;
    vec.resize(len);

    int readbytes = pread(fd, vec.data(), len, start);
    close(fd);
    if (readbytes <= 0)
    {
        LOG_ERR << errno << "Read failed " << filepath;
        return -1;
    }
    vec.resize(readbytes);

    return readbytes;
}

} // namespace statefs<|MERGE_RESOLUTION|>--- conflicted
+++ resolved
@@ -27,11 +27,7 @@
     {
         const boost::filesystem::path p = dentry.path();
         p2p::state_fs_hash_entry hashentry;
-<<<<<<< HEAD
         const std::string path = dirrelpath + "/" + p.filename().string();
-=======
-        std::string path = dirrelpath + "/" + p.filename().string();
->>>>>>> abb61593
         hashentry.is_file == !boost::filesystem::is_directory(p);
 
         // Read the first 32 bytes of the .bhmap file or dir.hash file.
