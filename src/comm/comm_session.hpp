#ifndef _HP_COMM_COMM_SESSION_
#define _HP_COMM_COMM_SESSION_

#include "../pchheader.hpp"
#include "../conf.hpp"
#include "../corebill/tracker.hpp"
#include "hpws.hpp"
#include "comm_session_threshold.hpp"

namespace comm
{
    enum CHALLENGE_STATUS
    {
        NOT_ISSUED,
        CHALLENGE_ISSUED,
        CHALLENGE_VERIFIED
    };

    enum SESSION_STATE
    {
        NONE,       // Session is not yet initialized properly.
        ACTIVE,     // Session is active and functioning.
        MUST_CLOSE, // Session socket is in unusable state and must be closed.
        CLOSED      // Session is fully closed.
    };

    enum CLOSE_VIOLATION
    {
        VIOLATION_NONE = 0,
        VIOLATION_MSG_READ = 1,
        VIOLATION_READ_ERROR = 2,
        VIOLATION_THRESHOLD_EXCEEDED = 3,
        VIOLATION_INACTIVITY = 4,
        VIOLATION_IRRELEVANT_KNOWN_PEER = 5
    };

    /**
     * Represents an active WebSocket connection
     */
    class comm_session
    {
    private:
        corebill::tracker &violation_tracker;
        const bool corebill_enabled; // Wether corebill enabled for the session.
        std::optional<hpws::client> hpws_client;
        std::vector<session_threshold> thresholds; // track down various communication thresholds

        std::thread reader_thread;                                      // The thread responsible for reading messages from the read fd.
        std::thread writer_thread;                                      // The thread responsible for writing messages to the write fd.
        moodycamel::ReaderWriterQueue<std::vector<char>> in_msg_queue1; // Holds high priority incoming messages waiting to be processed.
        moodycamel::ReaderWriterQueue<std::vector<char>> in_msg_queue2; // Holds low priority incoming messages waiting to be processed.
        moodycamel::ConcurrentQueue<std::string> out_msg_queue1;        // Holds high priority outgoing messages waiting to be processed.
        moodycamel::ConcurrentQueue<std::string> out_msg_queue2;        // Holds low priority outgoing messages waiting to be processed.

        void reader_loop();

    protected:
        virtual int handle_connect();
        virtual int get_message_priority(std::string_view msg);
        virtual int handle_message(std::string_view msg);
        virtual void handle_close();
        virtual void handle_on_verified();

    public:
        std::string uniqueid; // Verified session: Pubkey in hex format, Unverified session: IP address.
        std::string pubkey;   // Pubkey in binary format.
        const bool is_inbound;
        const bool is_ipv4;             // Whether the host is ipv4 or ipv6.
        const std::string host_address; // Connection host address of the remote party.
        std::string issued_challenge;
        SESSION_STATE state = SESSION_STATE::NONE;
        CHALLENGE_STATUS challenge_status = CHALLENGE_STATUS::NOT_ISSUED;
        uint64_t last_activity_timestamp; // Keep track of the last activity timestamp in milliseconds.

        comm_session(corebill::tracker &violation_tracker,
<<<<<<< HEAD
                     std::string_view host_address, hpws::client &&hpws_client, const bool is_ipv4, const bool is_inbound, const uint64_t (&metric_thresholds)[5], const bool corebill_enabled);
=======
                     std::string_view host_address, hpws::client &&hpws_client, const bool is_ipv4, const bool is_inbound, const uint64_t (&metric_thresholds)[5]);
>>>>>>> e7e1268a
        int init();
        int process_next_inbound_message(const uint16_t priority);
        int send(const std::vector<uint8_t> &message, const uint16_t priority = 2);
        int send(std::string_view message, const uint16_t priority = 2);
        int process_outbound_message(std::string_view message);
        void process_outbound_msg_queue();
        void check_last_activity_rules();
        void mark_for_closure(const CLOSE_VIOLATION reason = CLOSE_VIOLATION::VIOLATION_NONE);
        void close();
        void mark_as_verified();
        virtual const std::string display_name() const;

        void set_threshold(const SESSION_THRESHOLDS threshold_type, const uint64_t threshold_limit, const uint32_t intervalms);
        void increment_metric(const SESSION_THRESHOLDS threshold_type, const uint64_t amount);
    };

} // namespace comm

#endif<|MERGE_RESOLUTION|>--- conflicted
+++ resolved
@@ -73,11 +73,7 @@
         uint64_t last_activity_timestamp; // Keep track of the last activity timestamp in milliseconds.
 
         comm_session(corebill::tracker &violation_tracker,
-<<<<<<< HEAD
                      std::string_view host_address, hpws::client &&hpws_client, const bool is_ipv4, const bool is_inbound, const uint64_t (&metric_thresholds)[5], const bool corebill_enabled);
-=======
-                     std::string_view host_address, hpws::client &&hpws_client, const bool is_ipv4, const bool is_inbound, const uint64_t (&metric_thresholds)[5]);
->>>>>>> e7e1268a
         int init();
         int process_next_inbound_message(const uint16_t priority);
         int send(const std::vector<uint8_t> &message, const uint16_t priority = 2);
