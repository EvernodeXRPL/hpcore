--- conflicted
+++ resolved
@@ -299,11 +299,6 @@
             return;
         }
 
-<<<<<<< HEAD
-        int tried_full_history_attempts = 0;
-
-        while (true)
-=======
         peer_comm_session *session = NULL;
 
         if (full_history_only)
@@ -328,34 +323,12 @@
             session = *it;
         }
         else
->>>>>>> af48f3b0
         {
             // Initialize random number generator with current timestamp.
             auto it = ctx.peer_connections.begin();
-<<<<<<< HEAD
-            std::advance(it, random_peer_index); //move iterator to point to random selected peer.
-
-            //send message to selected peer.
-            peer_comm_session *session = it->second;
-
-            // Do the full history node check if this message is full history only.
-            if (full_history_only && !session->is_full_history)
-            {
-                tried_full_history_attempts++;
-                if (tried_full_history_attempts == FULL_HISTORY_MSG_THRESHOLD)
-                    break;
-
-                continue;
-            }
-
-            session->send(msg::fbuf::builder_to_string_view(fbuf));
-            target_pubkey = session->uniqueid;
-            break;
-=======
             const int random_peer_index = (rand() % connected_peers); // Select a random peer index.
             std::advance(it, random_peer_index);                      // Move iterator to point to random selected peer.
             session = it->second;
->>>>>>> af48f3b0
         }
 
         //send message to selected peer.
