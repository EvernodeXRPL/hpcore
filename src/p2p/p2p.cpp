--- conflicted
+++ resolved
@@ -153,14 +153,8 @@
     {
         if (ctx.peer_connections.size() == 0)
         {
-<<<<<<< HEAD
-            LOG_DEBUG << "No peers to broadcast (not even self). Waiting until at least one peer connects.";
-            while (ctx.peer_connections.size() == 0)
-                util::sleep(100);
-=======
-            LOG_DBG << "No peers to broadcast (not even self). Cannot broadcast.";
+            LOG_DEBUG << "No peers to broadcast (not even self). Cannot broadcast.";
             return;
->>>>>>> 37629471
         }
 
         //Broadcast while locking the peer_connections.
