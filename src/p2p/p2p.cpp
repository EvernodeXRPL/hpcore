--- conflicted
+++ resolved
@@ -72,20 +72,11 @@
     load_server_certificate(ctx);
 
     // Start listening to peers
-<<<<<<< HEAD
-    // std::make_shared<sock::socket_server>(
-    //     ioc,
-    //     ctx,
-    //     tcp::endpoint{address, conf::cfg.peerport},
-    //     global_peer_session_handler)
-    //     ->run();
-=======
     std::make_shared<sock::socket_server<peer_outbound_message>>(
         ioc,
         tcp::endpoint{address, conf::cfg.peerport},
         global_peer_session_handler)
         ->run();
->>>>>>> 61b38bb0
 
     LOG_INFO << "Started listening for incoming peer connections on " << conf::cfg.listenip << ":" << conf::cfg.peerport;
 
@@ -107,13 +98,9 @@
             if (peer_connections.find(v.first) == peer_connections.end())
             {
                 LOG_DBG << "Trying to connect :" << v.second.first << ":" << v.second.second;
-<<<<<<< HEAD
                 load_server_certificate(ctx);
-                std::make_shared<sock::socket_client>(ioc, ctx, global_peer_session_handler)->run(v.second.first, v.second.second);
-=======
                 std::make_shared<sock::socket_client<peer_outbound_message>>(ioc, global_peer_session_handler)
                     ->run(v.second.first, v.second.second);
->>>>>>> 61b38bb0
             }
         }
 
