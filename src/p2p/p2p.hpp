#ifndef _HP_P2P_H_
#define _HP_P2P_H_

<<<<<<< HEAD
#include <unordered_map>
#include "message.pb.h"
#include "../sock/socket_session.hpp"

=======
>>>>>>> 5848fac8
namespace p2p
{
/**
 * This is used to store active peer connections mapped by the unique key of socket session
 */
extern std::unordered_map<std::string, sock::socket_session *> peer_connections;

struct peer_context
{
<<<<<<< HEAD
    std::map<std::string, time_t> recent_peer_msghash;                     // hash of recent peer messages.
    std::vector<NPL> npl_messages;                                         //npl messages recieved
    std::map<std::string, std::vector<std::string>> local_pending_inputs;  //inputs from users: IP:PORT;pubkeyhex -> [ ordered list of input packets ]
=======
    std::map<std::string, time_t> recent_peer_msghash; // hash of recent peer messages.
    //std::vector<NPL> npl_messages; //npl messages recieved
    std::map<std::string, std::vector<std::string>> local_pending_inputs; //inputs from users: IP:PORT;pubkeyhex -> [ ordered list of input packets ]
>>>>>>> 5848fac8
};

struct consensus_context
{
    // std::map<std::string, Proposal> proposals; //msg.pubkey + '-' + msg.stage => proposal message
    // int stage;
    // std::time_t novel_proposal_time;
    // std::string lcl;
};

//global peer context
extern peer_context peer_ctx;

//global consenus context
extern consensus_context consensus_ctx;
<<<<<<< HEAD
/**
 * Protobuf helpers -------------------------------------------------
 * Purpose of these helper methods is to wrap up protobuf functionality and provide additional functionality
 * such as message validation. 
 * Need to improve and add additional functionality once started to use.  
*/

int init();

void set_message(Message &message, const int timestamp, const std::string &version, const std::string &publicKey, const std::string &signature, p2p::Message::Messagetype type, const std::string &content);

bool message_serialize_to_string(Message &message, std::string &output);

bool message_parse_from_string(Message &message, const std::string &dataString);

void set_proposal_inputs(Proposal &proposal, const std::vector<std::string> &inputs);

void set_proposal_outputs(Proposal &proposal, const std::vector<std::string> &outputs);

void set_proposal_connections(Proposal &proposal, const std::vector<std::string> &connections);

void set_state_patch(State &state, const std::map<std::string, std::string> &patches);

bool proposal_serialize_to_string(Proposal &proposal, std::string &output);

bool proposal_parse_from_string(Proposal &proposal, const std::string &dataString);

bool npl_serialize_to_string(NPL &npl, std::string &output);

bool npl_parse_from_string(NPL &npl, const std::string &dataString);

void peer_connection_watchdog();


//p2p message handling
void start_peer_connections();

bool validate_peer_message(const p2p::Message &peer_message, const std::string &message);
=======

//p2p message handling
void open_listen();
bool validate_peer_message(const std::string *message, size_t message_size, time_t timestamp, uint16_t version);
>>>>>>> 5848fac8

//void consensus();

} // namespace p2p

#endif<|MERGE_RESOLUTION|>--- conflicted
+++ resolved
@@ -1,13 +1,9 @@
 #ifndef _HP_P2P_H_
 #define _HP_P2P_H_
 
-<<<<<<< HEAD
 #include <unordered_map>
-#include "message.pb.h"
 #include "../sock/socket_session.hpp"
 
-=======
->>>>>>> 5848fac8
 namespace p2p
 {
 /**
@@ -17,15 +13,9 @@
 
 struct peer_context
 {
-<<<<<<< HEAD
-    std::map<std::string, time_t> recent_peer_msghash;                     // hash of recent peer messages.
-    std::vector<NPL> npl_messages;                                         //npl messages recieved
-    std::map<std::string, std::vector<std::string>> local_pending_inputs;  //inputs from users: IP:PORT;pubkeyhex -> [ ordered list of input packets ]
-=======
     std::map<std::string, time_t> recent_peer_msghash; // hash of recent peer messages.
     //std::vector<NPL> npl_messages; //npl messages recieved
     std::map<std::string, std::vector<std::string>> local_pending_inputs; //inputs from users: IP:PORT;pubkeyhex -> [ ordered list of input packets ]
->>>>>>> 5848fac8
 };
 
 struct consensus_context
@@ -41,51 +31,15 @@
 
 //global consenus context
 extern consensus_context consensus_ctx;
-<<<<<<< HEAD
-/**
- * Protobuf helpers -------------------------------------------------
- * Purpose of these helper methods is to wrap up protobuf functionality and provide additional functionality
- * such as message validation. 
- * Need to improve and add additional functionality once started to use.  
-*/
 
 int init();
-
-void set_message(Message &message, const int timestamp, const std::string &version, const std::string &publicKey, const std::string &signature, p2p::Message::Messagetype type, const std::string &content);
-
-bool message_serialize_to_string(Message &message, std::string &output);
-
-bool message_parse_from_string(Message &message, const std::string &dataString);
-
-void set_proposal_inputs(Proposal &proposal, const std::vector<std::string> &inputs);
-
-void set_proposal_outputs(Proposal &proposal, const std::vector<std::string> &outputs);
-
-void set_proposal_connections(Proposal &proposal, const std::vector<std::string> &connections);
-
-void set_state_patch(State &state, const std::map<std::string, std::string> &patches);
-
-bool proposal_serialize_to_string(Proposal &proposal, std::string &output);
-
-bool proposal_parse_from_string(Proposal &proposal, const std::string &dataString);
-
-bool npl_serialize_to_string(NPL &npl, std::string &output);
-
-bool npl_parse_from_string(NPL &npl, const std::string &dataString);
-
-void peer_connection_watchdog();
-
 
 //p2p message handling
 void start_peer_connections();
 
-bool validate_peer_message(const p2p::Message &peer_message, const std::string &message);
-=======
+void peer_connection_watchdog();
 
-//p2p message handling
-void open_listen();
 bool validate_peer_message(const std::string *message, size_t message_size, time_t timestamp, uint16_t version);
->>>>>>> 5848fac8
 
 //void consensus();
 
