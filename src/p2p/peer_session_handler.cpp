#include "../pchheader.hpp"
#include "../conf.hpp"
#include "../crypto.hpp"
#include "../util.hpp"
#include "../hplog.hpp"
#include "../fbschema/p2pmsg_container_generated.h"
#include "../fbschema/p2pmsg_content_generated.h"
#include "../fbschema/p2pmsg_helpers.hpp"
#include "../fbschema/common_helpers.hpp"
#include "../sock/socket_message.hpp"
#include "../sock/socket_session.hpp"
#include "p2p.hpp"
#include "peer_session_handler.hpp"
#include "../cons/ledger_handler.hpp"

namespace p2pmsg = fbschema::p2pmsg;

namespace p2p
{

// The set of recent peer message hashes used for duplicate detection.
util::rollover_hashset recent_peermsg_hashes(200);

/**
 * This gets hit every time a peer connects to HP via the peer port (configured in contract config).
 */
void peer_session_handler::on_connect(sock::socket_session<peer_outbound_message> *session)
{
    if (session->flags[sock::SESSION_FLAG::INBOUND])
    {
        // Limit max number of inbound connections.
        if (conf::cfg.peermaxcons > 0 && ctx.peer_connections.size() >= conf::cfg.peermaxcons)
        {
            session->close();
            LOG_DBG << "Max peer connections reached. Dropped connection " << session->uniqueid;
        }
    }
    else
    {
        std::lock_guard<std::mutex> lock(ctx.peer_connections_mutex);
        ctx.peer_connections.try_emplace(session->uniqueid, session);
        LOG_DBG << "Adding peer to list: " << session->uniqueid;
    }
}

//peer session on message callback method
//validate and handle each type of peer messages.
void peer_session_handler::on_message(sock::socket_session<peer_outbound_message> *session, std::string_view message)
{
    const p2pmsg::Container *container;
    if (p2pmsg::validate_and_extract_container(&container, message) != 0)
        return;

    //Get serialised message content.
    const flatbuffers::Vector<uint8_t> *container_content = container->content();

    //Accessing message content and size.
    const uint8_t *content_ptr = container_content->Data();
    const flatbuffers::uoffset_t content_size = container_content->size();

    const p2pmsg::Content *content;
    if (p2pmsg::validate_and_extract_content(&content, content_ptr, content_size) != 0)
        return;

    if (!recent_peermsg_hashes.try_emplace(crypto::get_hash(message)))
    {
        session->increment_metric(sock::SESSION_THRESHOLDS::MAX_DUPMSGS_PER_MINUTE, 1);
        LOG_DBG << "Duplicate peer message.";
        return;
    }

    const p2pmsg::Message content_message_type = content->message_type(); //i.e - proposal, npl, state request, state response, etc

    if (content_message_type == p2pmsg::Message_Proposal_Message) //message is a proposal message
    {
        // We only trust proposals coming from trusted peers.
        if (p2pmsg::validate_container_trust(container) != 0)
        {
            session->increment_metric(sock::SESSION_THRESHOLDS::MAX_BADSIGMSGS_PER_MINUTE, 1);
            LOG_DBG << "Proposal rejected due to trust failure.";
            return;
        }

        std::lock_guard<std::mutex> lock(ctx.collected_msgs.proposals_mutex); // Insert proposal with lock.

        ctx.collected_msgs.proposals.push_back(
            p2pmsg::create_proposal_from_msg(*content->message_as_Proposal_Message(), container->pubkey(), container->timestamp(), container->lcl()));
    }
    else if (content_message_type == p2pmsg::Message_NonUnl_Proposal_Message) //message is a non-unl proposal message
    {
        std::lock_guard<std::mutex> lock(ctx.collected_msgs.nonunl_proposals_mutex); // Insert non-unl proposal with lock.

        ctx.collected_msgs.nonunl_proposals.push_back(
            p2pmsg::create_nonunl_proposal_from_msg(*content->message_as_NonUnl_Proposal_Message(), container->timestamp()));
    }
    else if (content_message_type == p2pmsg::Message_Npl_Message) //message is a NPL message
    {
        if (p2pmsg::validate_container_trust(container) != 0)
        {
            LOG_DBG << "NPL message rejected due to trust failure.";
            return;
        }

        std::lock_guard<std::mutex> lock(ctx.collected_msgs.npl_messages_mutex); // Insert npl message with lock.

        // Npl messages are added to the npl message array as it is without deserealizing the content. The same content will be passed down
        // to the contract as input in a binary format
        const uint8_t *container_buf_ptr = reinterpret_cast<const uint8_t *>(message.data());
        const size_t container_buf_size = message.length();
        const std::string npl_message(reinterpret_cast<const char *>(container_buf_ptr), container_buf_size);
        ctx.collected_msgs.npl_messages.push_back(std::move(npl_message));
    }
<<<<<<< HEAD
    else if(content_message_type == p2pmsg::Message_State_Request_Message)
    {
         if (p2pmsg::validate_container_trust(container) != 0)
        {
            LOG_DBG << "State request message rejected due to trust failure.";
            return;
        }
        
=======
    else if (content_message_type == p2pmsg::Message_History_Request_Message) //message is a lcl history request message
    {
        LOG_DBG << "Received history request message type from peer.";

        const p2p::history_request hr = p2pmsg::create_history_request_from_msg(*content->message_as_History_Request_Message());
        //first check node has the required lcl available. -> if so send lcl history accordingly.
        bool req_lcl_avail = cons::check_required_lcl_availability(hr);
        if (req_lcl_avail > 0)
        {
            p2p::peer_outbound_message hr_msg = cons::send_ledger_history(hr);
            session->send(hr_msg);
        }
    }
    else if (content_message_type == p2pmsg::Message_History_Response_Message) //message is a lcl history response message
    {
        LOG_DBG << "Received history response message type from peer.";

        cons::handle_ledger_history_response(
            p2pmsg::create_history_response_from_msg(*content->message_as_History_Response_Message()));
>>>>>>> 95683035
    }
    else
    {
        session->increment_metric(sock::SESSION_THRESHOLDS::MAX_BADMSGS_PER_MINUTE, 1);
        LOG_DBG << "Received invalid message type from peer";
    }
}

//peer session on message callback method
void peer_session_handler::on_close(sock::socket_session<peer_outbound_message> *session)
{
    {
        std::lock_guard<std::mutex> lock(ctx.peer_connections_mutex);
        ctx.peer_connections.erase(session->uniqueid);
    }
    LOG_DBG << "Peer disonnected: " << session->uniqueid;
}

} // namespace p2p<|MERGE_RESOLUTION|>--- conflicted
+++ resolved
@@ -110,16 +110,14 @@
         const std::string npl_message(reinterpret_cast<const char *>(container_buf_ptr), container_buf_size);
         ctx.collected_msgs.npl_messages.push_back(std::move(npl_message));
     }
-<<<<<<< HEAD
-    else if(content_message_type == p2pmsg::Message_State_Request_Message)
+    else if (content_message_type == p2pmsg::Message_State_Request_Message)
     {
-         if (p2pmsg::validate_container_trust(container) != 0)
+        if (p2pmsg::validate_container_trust(container) != 0)
         {
             LOG_DBG << "State request message rejected due to trust failure.";
             return;
         }
-        
-=======
+    }
     else if (content_message_type == p2pmsg::Message_History_Request_Message) //message is a lcl history request message
     {
         LOG_DBG << "Received history request message type from peer.";
@@ -139,7 +137,6 @@
 
         cons::handle_ledger_history_response(
             p2pmsg::create_history_response_from_msg(*content->message_as_History_Response_Message()));
->>>>>>> 95683035
     }
     else
     {
