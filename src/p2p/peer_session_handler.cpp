--- conflicted
+++ resolved
@@ -1,11 +1,4 @@
 #include <iostream>
-<<<<<<< HEAD
-#include "message.pb.h"
-=======
-#include <boost/beast/core.hpp>
-#include <boost/beast/websocket.hpp>
-#include <boost/asio.hpp>
->>>>>>> 5848fac8
 #include "../conf.hpp"
 #include "../crypto.hpp"
 #include "p2p.hpp"
@@ -17,27 +10,6 @@
 
 namespace p2p
 {
-
-<<<<<<< HEAD
-/**
- * This gets hit every time a peer connects to HP via the peer port (configured in contract config).
- */
-void peer_session_handler::on_connect(sock::socket_session *session)
-{
-    if (!session->flags_[util::SESSION_FLAG::INBOUND])
-    {
-        // We init the session unique id to associate with the challenge.
-        session->init_uniqueid();
-        peer_connections.insert(std::make_pair(session->uniqueid_, session));
-        std::cout << "Adding peer to list :" << session->uniqueid_ + " " << session->address_ + " " << session->port_ << std::endl;
-    }
-    else
-    {
-        std::cout << "Sending message" << std::endl;
-        std::string message = "I'm " + conf::cfg.listenip + ":" + std::to_string(conf::cfg.peerport);
-        session->send(std::move(message));
-    }
-=======
 const uint8_t *create_message()
 {
     flatbuffers::FlatBufferBuilder builder(1024);
@@ -61,15 +33,24 @@
     return container_builder.GetBufferPointer();
 }
 
-//peer session on connect callback method
+/**
+ * This gets hit every time a peer connects to HP via the peer port (configured in contract config).
+ */
 void peer_session_handler::on_connect(sock::socket_session *session)
 {
-    std::cout << "Sending message" << std::endl;
-    auto const message = std::make_shared<std::string const>("Connected successfully");
-    //auto const message1 = create_message();
-    //session->send(std::make_shared<std::string const>(message1));
-    //todo:check connected peer is in peer list.
->>>>>>> 5848fac8
+     if (!session->flags_[util::SESSION_FLAG::INBOUND])
+    {
+        // We init the session unique id to associate with the challenge.
+        session->init_uniqueid();
+        peer_connections.insert(std::make_pair(session->uniqueid_, session));
+        std::cout << "Adding peer to list :" << session->uniqueid_ + " " << session->address_ + " " << session->port_ << std::endl;
+    }
+    else
+    {
+        std::cout << "Sending message" << std::endl;
+        std::string message = "I'm " + conf::cfg.listenip + ":" + std::to_string(conf::cfg.peerport);
+        session->send(std::move(message));
+    }
 }
 
 //peer session on message callback method
@@ -79,11 +60,6 @@
     std::cout << "on-message : " << message << std::endl;
     peer_connections.insert(std::make_pair(session->uniqueid_, session));
     //session->send(std::make_shared<std::string>(message));
-<<<<<<< HEAD
-
-    GOOGLE_PROTOBUF_VERIFY_VERSION;
-    Message container_message;
-=======
     uint8_t *container_pointer = (uint8_t *)message.c_str();
     auto container_length = message.length();
 
@@ -92,7 +68,6 @@
 
     //Defining Flatbuffer verifier (default max depth = 64, max_tables = 1000000,)
     flatbuffers::Verifier container_verifier(container_pointer, container_length);
->>>>>>> 5848fac8
 
     //verify message conent using flatbuffer verifier
     if (VerifyContainerBuffer(container_verifier))
