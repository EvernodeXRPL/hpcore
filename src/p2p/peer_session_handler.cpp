--- conflicted
+++ resolved
@@ -60,7 +60,6 @@
 //validate and handle each type of peer messages.
 void peer_session_handler::on_message(sock::socket_session<peer_outbound_message> *session, std::string_view message)
 {
-<<<<<<< HEAD
     const Container *container;
     if (validate_and_extract_container(&container, message) != 0)
         return;
@@ -71,11 +70,6 @@
     //Accessing message content and size.
     const uint8_t *content_ptr = container_content->Data();
     flatbuffers::uoffset_t content_size = container_content->size();
-=======
-    //Accessing message buffer
-    const uint8_t *container_pointer = reinterpret_cast<const uint8_t *>(message.data());
-    size_t container_length = message.length();
->>>>>>> 40358890
 
     const Content *content;
     if (validate_and_extract_content(&content, content_ptr, content_size) != 0)
