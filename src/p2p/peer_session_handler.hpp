#ifndef _HP_P2P_PEER_SESSION_HANDLER_
#define _HP_P2P_PEER_SESSION_HANDLER_

#include "../pchheader.hpp"
#include "../msg/fbuf/p2pmsg_container_generated.h"
#include "../msg/fbuf/p2pmsg_content_generated.h"
#include "peer_comm_session.hpp"

namespace p2pmsg = msg::fbuf::p2pmsg;

namespace p2p
{
    int handle_peer_connect(p2p::peer_comm_session &session);
    int handle_peer_message(p2p::peer_comm_session &session, std::string_view message);
    int handle_self_message(std::string_view message);
    int handle_peer_close(const p2p::peer_comm_session &session);
<<<<<<< HEAD
    int handle_proposal_message(const p2pmsg::Container *container, const p2pmsg::Content *content);
    int handle_nonunl_proposal_message(const p2pmsg::Container *container, const p2pmsg::Content *content);
=======
    void handle_peer_on_verified(p2p::peer_comm_session &session);
    void handle_proposal_message(const p2pmsg::Container *container, const p2pmsg::Content *content);
    void handle_nonunl_proposal_message(const p2pmsg::Container *container, const p2pmsg::Content *content);
>>>>>>> d9517b61
    void handle_npl_message(const p2pmsg::Container *container, const p2pmsg::Content *content);

} // namespace p2p
#endif<|MERGE_RESOLUTION|>--- conflicted
+++ resolved
@@ -14,14 +14,9 @@
     int handle_peer_message(p2p::peer_comm_session &session, std::string_view message);
     int handle_self_message(std::string_view message);
     int handle_peer_close(const p2p::peer_comm_session &session);
-<<<<<<< HEAD
     int handle_proposal_message(const p2pmsg::Container *container, const p2pmsg::Content *content);
     int handle_nonunl_proposal_message(const p2pmsg::Container *container, const p2pmsg::Content *content);
-=======
     void handle_peer_on_verified(p2p::peer_comm_session &session);
-    void handle_proposal_message(const p2pmsg::Container *container, const p2pmsg::Content *content);
-    void handle_nonunl_proposal_message(const p2pmsg::Container *container, const p2pmsg::Content *content);
->>>>>>> d9517b61
     void handle_npl_message(const p2pmsg::Container *container, const p2pmsg::Content *content);
 
 } // namespace p2p
