--- conflicted
+++ resolved
@@ -70,11 +70,8 @@
             prev_requests_processed = !hpfs_requests.empty();
             const uint64_t time_start = util::get_epoch_milliseconds();
             const std::string lcl = ledger::ctx.get_lcl();
-<<<<<<< HEAD
             const util::h32 last_primary_shard_hash = ledger::ctx.get_last_primary_shard_hash();
-=======
             const uint16_t request_batch_timeout = hpfs::get_request_resubmit_timeout() * 0.9;
->>>>>>> 90641e08
 
             if (hpfs_requests.empty())
                 continue;
