#include "pchheader.hpp"
#include "conf.hpp"
#include "util/rollover_hashset.hpp"
#include "usr/usr.hpp"
#include "usr/user_input.hpp"
#include "p2p/p2p.hpp"
#include "msg/fbuf/p2pmsg_helpers.hpp"
#include "msg/usrmsg_parser.hpp"
#include "msg/usrmsg_common.hpp"
#include "p2p/peer_session_handler.hpp"
#include "hplog.hpp"
#include "crypto.hpp"
#include "util/h32.hpp"
#include "unl.hpp"
#include "ledger/ledger.hpp"
#include "consensus.hpp"

namespace p2pmsg = msg::fbuf::p2pmsg;

namespace consensus
{
    constexpr float STAGE_THRESHOLDS[] = {0.5, 0.65, 0.8}; // Voting thresholds for stage 1,2,3
    constexpr float MAJORITY_THRESHOLD = 0.8;
    constexpr size_t ROUND_NONCE_SIZE = 64;
    constexpr const char *HPFS_SESSION_NAME = "ro_patch_file_to_hp";

    // Max no. of time to get unreliable votes before we try heuristics to increase vote receiving reliability.
    constexpr uint16_t MAX_UNRELIABLE_VOTES_ATTEMPTS = 5;

    consensus_context ctx;
    bool init_success = false;
    std::atomic<bool> is_patch_update_pending = false; // Keep track whether the patch file is changed by the SC and is not yet applied to runtime.

    int init()
    {
        refresh_roundtime(false);

        // Starting consensus processing thread.
        ctx.consensus_thread = std::thread(run_consensus);

        init_success = true;
        return 0;
    }

    /**
     * Cleanup any resources.
     */
    void deinit()
    {
        if (init_success)
        {
            // Making the consensus while loop stop.
            ctx.is_shutting_down = true;

            // Stop the contract if running.
            {
                std::scoped_lock lock(ctx.contract_ctx_mutex);
                if (ctx.contract_ctx)
                    sc::stop(ctx.contract_ctx.value());
            }

            // Joining consensus processing thread.
            if (ctx.consensus_thread.joinable())
                ctx.consensus_thread.join();
        }
    }

    /**
     * Joins the consensus processing thread.
     */
    void wait()
    {
        ctx.consensus_thread.join();
    }

    void run_consensus()
    {
        util::mask_signal();

        LOG_INFO << "Consensus processor started.";

        while (!ctx.is_shutting_down)
        {
            if (consensus() == -1)
            {
                LOG_ERROR << "Consensus thread exited due to an error.";
                break;
            }
        }

        LOG_INFO << "Consensus processor stopped.";
    }

    int consensus()
    {
        // A consensus round consists of 4 stages (0,1,2,3).
        // For a given stage, this function may get visited multiple times due to time-wait conditions.

        if (!wait_and_proceed_stage())
            return 0; // This means the stage has been reset.

        LOG_DEBUG << "Started stage " << std::to_string(ctx.stage);

        // Throughout consensus, we continously update and prune the candidate proposals for newly
        // arived ones and expired ones.
        revise_candidate_proposals();

        // If possible, switch back to validator mode before stage processing. (if we were syncing before)
        check_sync_completion();

        // Get current lcl and state.
        std::string lcl = ledger::ctx.get_lcl();
        const uint64_t lcl_seq_no = ledger::ctx.get_seq_no();
        util::h32 state_hash = sc::contract_fs.get_parent_hash(sc::STATE_DIR_PATH);
        const util::h32 patch_hash = sc::contract_fs.get_parent_hash(sc::PATCH_FILE_PATH);
        const p2p::sequence_hash last_primary_shard_id = ledger::ctx.get_last_primary_shard_id();
        const p2p::sequence_hash last_blob_shard_id = ledger::ctx.get_last_blob_shard_id();

        if (ctx.stage == 0)
        {
            // Prepare the consensus candidate user inputs that we have accumulated so far. (We receive them periodically via NUPs)
            // The candidate inputs will be included in the stage 0 proposal.
            if (verify_and_populate_candidate_user_inputs(lcl_seq_no) == -1)
                return -1;

            const p2p::proposal p = create_stage0_proposal(lcl, state_hash, patch_hash, last_primary_shard_id, last_blob_shard_id);
            broadcast_proposal(p);

            ctx.stage = 1; // Transition to next stage.
        }
        else
        {
            // Stages 1,2,3

            const size_t unl_count = unl::count();
            vote_counter votes;
            const int sync_status = check_sync_status(unl_count, votes);

            if (sync_status == -2) // Unreliable votes.
            {
                ctx.unreliable_votes_attempts++;
                if (ctx.unreliable_votes_attempts >= MAX_UNRELIABLE_VOTES_ATTEMPTS)
                {
                    refresh_roundtime(true);
                    ctx.unreliable_votes_attempts = 0;
                }
            }
            else
            {
                ctx.unreliable_votes_attempts = 0;
            }

            if (sync_status == 0)
            {
                // If we are in sync, vote and broadcast the winning votes to next stage.
                const p2p::proposal p = create_stage123_proposal(votes, lcl, unl_count, state_hash, patch_hash, last_primary_shard_id, last_blob_shard_id);
                broadcast_proposal(p);

                // Upon successful consensus at stage 3, update the ledger and execute the contract using the consensus proposal.
                if (ctx.stage == 3 && update_ledger_and_execute_contract(p, lcl, state_hash, patch_hash) == -1)
                    LOG_ERROR << "Error occured in Stage 3 consensus execution.";
            }

            if (ctx.stage == 2)
            {
                // At end of stage 2, broadcast non-unl proposal (NUP) containing inputs from locally connected users.
                // This will be captured and verified during every round stage 0.
                // (We broadcast this at stage 2 in order to give it enough time to reach others before next round stage 0)
                broadcast_nonunl_proposal();
            }

            // We have finished a consensus stage. Transition or reset stage based on sync status.

            if (sync_status == -2)
                ctx.stage = 0; // Majority lcl unreliable. Reset to stage 0.
            else
                ctx.stage = (ctx.stage + 1) % 4; // Transition to next stage. (if at stage 3 go to next round stage 0)
        }

        return 0;
    }

    /**
     * Checks whether we are in sync with the received votes.
     * @return 0 if we are in sync. -1 on ledger or hpfs desync. -2 if majority last ledger primary shard hash unreliable.
     */
    int check_sync_status(const size_t unl_count, vote_counter &votes)
    {
<<<<<<< HEAD
        bool is_last_primary_shard_desync = false;
        util::h32 majority_last_primary_shard_hash;
        uint64_t majority_primary_shard_seq_no;
        if (check_last_primary_shard_hash_votes(is_last_primary_shard_desync, majority_last_primary_shard_hash, majority_primary_shard_seq_no, votes, unl_count))
=======
        bool is_last_primary_shard_hash_desync = false;
        p2p::sequence_hash majority_primary_shard_id;
        if (check_last_primary_shard_hash_votes(is_last_primary_shard_hash_desync, majority_primary_shard_id, votes, unl_count))
>>>>>>> eb3a654b
        {
            // We proceed further only if last primary shard hash check was success (meaning last primary shard hash check could be reliably performed).
            // Last primary shard hash sync is commenced if we are out-of-sync with majority last primary shard hash.
            if (is_last_primary_shard_desync)
            {
                conf::change_role(conf::ROLE::OBSERVER);

                // We first request the latest shard.
                const std::string majority_shard_seq_no_str = std::to_string(majority_primary_shard_id.shard_seq_no);
                const std::string sync_name = "primary shard " + majority_shard_seq_no_str;
                const std::string shard_path = std::string(ledger::PRIMARY_DIR).append("/").append(majority_shard_seq_no_str);
                ledger::ledger_sync_worker.set_target_push_front(hpfs::sync_target{sync_name, majority_primary_shard_id.shard_hash, shard_path, hpfs::BACKLOG_ITEM_TYPE::DIR});
            }

            // Check out blob shard hash with majority blob shard hash.
            bool is_last_blob_shard_desync = false;
<<<<<<< HEAD
            util::h32 majority_last_blob_shard_hash;
            uint64_t majority_blob_shard_seq_no;
            check_last_blob_shard_hash_votes(is_last_blob_shard_desync, majority_last_blob_shard_hash, majority_blob_shard_seq_no, votes);
=======
            p2p::sequence_hash majority_blob_shard_id;
            check_last_blob_shard_hash_votes(is_last_blob_shard_desync, majority_blob_shard_id, votes);
>>>>>>> eb3a654b

            // Check our state with majority state.
            bool is_state_desync = false;
            bool is_patch_desync = false;
            util::h32 majority_state_hash = util::h32_empty;
            util::h32 majority_patch_hash = util::h32_empty;
            check_patch_votes(is_patch_desync, majority_patch_hash, votes);
            check_state_votes(is_state_desync, majority_state_hash, votes);

            // Stop any patch file updates triggered from the sc. The sync is triggered because the changes
            // done by the contract is not meeting consensus.
            if (is_patch_desync)
                is_patch_update_pending = false;

            // Start hpfs sync if we are out-of-sync with majority hpfs patch hash or state hash.
            if (is_state_desync || is_patch_desync || is_last_blob_shard_desync)
            {
                conf::change_role(conf::ROLE::OBSERVER);

                // Patch file sync is prioritized, Therefore it is set in the front of the sync target list.
                if (is_patch_desync)
                    sc::contract_sync_worker.set_target_push_front(hpfs::sync_target{"patch", majority_patch_hash, sc::PATCH_FILE_PATH, hpfs::BACKLOG_ITEM_TYPE::FILE});

                if (is_state_desync)
                    sc::contract_sync_worker.set_target_push_back(hpfs::sync_target{"state", majority_state_hash, sc::STATE_DIR_PATH, hpfs::BACKLOG_ITEM_TYPE::DIR});

                // If ledger blob shard is desync, We first request the latest blob shard.
                if (is_last_blob_shard_desync)
                {
                    const std::string majority_shard_seq_no_str = std::to_string(majority_blob_shard_id.shard_seq_no);
                    const std::string sync_name = "blob shard " + majority_shard_seq_no_str;
                    const std::string shard_path = std::string(ledger::BLOB_DIR).append("/").append(majority_shard_seq_no_str);
                    ledger::ledger_sync_worker.set_target_push_back(hpfs::sync_target{sync_name, majority_blob_shard_id.shard_hash, shard_path, hpfs::BACKLOG_ITEM_TYPE::DIR});
                }
            }

            // Proceed further only if last primary shard, last blob shard, state and patch hashes are in sync with majority.
<<<<<<< HEAD
            if (!is_last_primary_shard_desync && !is_last_blob_shard_desync && !is_state_desync && !is_patch_desync)
=======
            if (!is_last_primary_shard_hash_desync && !is_last_blob_shard_desync && !is_state_desync && !is_patch_desync)
>>>>>>> eb3a654b
            {
                conf::change_role(conf::ROLE::VALIDATOR);
                return 0;
            }

            // Last primary shard hash, last blob shard hash, patch or state desync.
            return -1;
        }

        // Majority last primary shard hash couldn't be detected reliably.
        return -2;
    }

    /**
     * Checks whether we can switch back from currently ongoing observer-mode sync operation
     * that has been completed.
     */
    void check_sync_completion()
    {
        if (conf::cfg.node.role == conf::ROLE::OBSERVER && !sc::contract_sync_worker.is_syncing && !ledger::ledger_sync_worker.is_syncing)
            conf::change_role(conf::ROLE::VALIDATOR);
    }

    /**
     * Moves proposals collected from the network into candidate proposals and
     * cleans up any outdated proposals from the candidate set.
     */
    void revise_candidate_proposals()
    {
        // Move over the network proposal collection into a local list. This is to have a private working
        // set for candidate parsing and avoid threading conflicts with network incoming proposals.
        std::list<p2p::proposal> collected_proposals;
        {
            std::scoped_lock<std::mutex> lock(p2p::ctx.collected_msgs.proposals_mutex);
            collected_proposals.splice(collected_proposals.end(), p2p::ctx.collected_msgs.proposals);
        }

        // Provide latest roundtime information to unl statistics.
        unl::update_roundtime_stats(collected_proposals);

        // Move collected propsals to candidate set of proposals.
        // Add propsals of new nodes and replace proposals from old nodes to reflect current status of nodes.
        for (const auto &proposal : collected_proposals)
        {
            ctx.candidate_proposals.erase(proposal.pubkey); // Erase if already exists.
            ctx.candidate_proposals.emplace(proposal.pubkey, std::move(proposal));
        }

        // Prune any outdated proposals.
        auto itr = ctx.candidate_proposals.begin();
        const uint64_t time_now = util::get_epoch_milliseconds();
        while (itr != ctx.candidate_proposals.end())
        {
            const p2p::proposal &cp = itr->second;
            const uint64_t time_diff = (time_now > cp.sent_timestamp) ? (time_now - cp.sent_timestamp) : 0;
            const int8_t stage_diff = ctx.stage - cp.stage;

            // only consider recent proposals and proposals from previous stage and current stage.
            const bool keep_candidate = (time_diff < (conf::cfg.contract.roundtime * 4)) && (stage_diff == -3 || stage_diff <= 1);
            LOG_DEBUG << (keep_candidate ? "Prop--->" : "Erased")
                      << " [s" << std::to_string(cp.stage)
                      << "] u/i:" << cp.users.size()
                      << "/" << cp.input_hashes.size()
                      << " ts:" << std::to_string(cp.time)
                      << " lcl:" << cp.lcl.substr(0, 15)
                      << " state:" << cp.state_hash
                      << " patch:" << cp.patch_hash
                      << " [from:" << ((cp.pubkey == conf::cfg.node.public_key) ? "self" : util::to_hex(cp.pubkey).substr(2, 10)) << "]"
                      << "(" << std::to_string(cp.recv_timestamp > cp.sent_timestamp ? cp.recv_timestamp - cp.sent_timestamp : 0) << "ms)";

            if (keep_candidate)
                ++itr;
            else
                ctx.candidate_proposals.erase(itr++);
        }
    }

    /**
     * Syncrhonise the stage/round time for fixed intervals and reset the stage.
     * @return True if consensus can proceed in the current round. False if stage is reset.
     */
    bool wait_and_proceed_stage()
    {
        // Here, nodes try to synchronise nodes stages using network clock.
        // We devide universal time to windows of equal size of roundtime. Each round must be synced with the
        // start of a window.

        const uint64_t now = util::get_epoch_milliseconds();

        // Rrounds are discreet windows of roundtime.

        if (ctx.stage == 0)
        {
            // This gets the start time of current round window. Stage 0 must start in the window after that.
            const uint64_t previous_round_start = (((uint64_t)((now - ctx.round_boundry_offset) / conf::cfg.contract.roundtime)) * conf::cfg.contract.roundtime) + ctx.round_boundry_offset;

            // Stage 0 must start in the next round window.
            // (This makes sure stage 3 gets whichever the remaining time in the round after stages 0,1,2)
            ctx.round_start_time = previous_round_start + conf::cfg.contract.roundtime;
            const uint64_t to_wait = ctx.round_start_time - now;

            LOG_DEBUG << "Waiting " << to_wait << "ms for next round stage 0.";
            util::sleep(to_wait);
            return true;
        }
        else
        {
            const uint64_t stage_start = ctx.round_start_time + (ctx.stage * ctx.stage_time);

            // Compute stage time wait.
            // Node wait between stages to collect enough proposals from previous stages from other nodes.
            const uint64_t to_wait = stage_start - now;

            // If a node doesn't have enough time (eg. due to network delay) to recieve/send reliable stage proposals for next stage,
            // it will join in next round. Otherwise it will continue particapating in this round.
            if (to_wait < ctx.stage_reset_wait_threshold) //todo: self claculating/adjusting network delay
            {
                LOG_DEBUG << "Missed stage " << std::to_string(ctx.stage) << " window. Resetting to stage 0.";
                ctx.stage = 1;
                return false;
            }
            else
            {
                LOG_DEBUG << "Waiting " << std::to_string(to_wait) << "ms for stage " << std::to_string(ctx.stage);
                util::sleep(to_wait);
                return true;
            }
        }
    }

    /**
     * Broadcasts any inputs from locally connected users via an NUP.
     */
    void broadcast_nonunl_proposal()
    {
        p2p::nonunl_proposal nup;

        {
            // Populate users and inputs to the NUP within user lock.
            std::scoped_lock lock(usr::ctx.users_mutex);

            if (usr::ctx.users.empty())
                return;

            // Construct NUP.
            for (auto &[sid, user] : usr::ctx.users)
            {
                std::list<usr::submitted_user_input> user_inputs;
                user_inputs.splice(user_inputs.end(), user.submitted_inputs);
                user.collected_input_size = 0; // Reset the collected inputs size counter.

                // We should create an entry for each user pubkey, even if the user has no inputs. This is
                // because this data map will be used to track connected users as well in addition to inputs.
                nup.user_inputs.try_emplace(user.pubkey, std::move(user_inputs));
            }
        }

        flatbuffers::FlatBufferBuilder fbuf(1024);
        p2pmsg::create_msg_from_nonunl_proposal(fbuf, nup);
        p2p::broadcast_message(fbuf, true);

        LOG_DEBUG << "NUP sent."
                  << " users:" << nup.user_inputs.size();
    }

    /**
     * Broadcasts the given proposal to all connected peers if in VALIDATOR mode. Does not send in OBSERVER mode.
     * @return 0 on success. -1 if no peers to broadcast.
     */
    void broadcast_proposal(const p2p::proposal &p)
    {
        // In observer mode, we do not send out proposals.
        if (conf::cfg.node.role == conf::ROLE::OBSERVER || !conf::cfg.node.is_unl) // If we are a non-unl node, do not broadcast proposals.
            return;

        flatbuffers::FlatBufferBuilder fbuf(1024);
        p2pmsg::create_msg_from_proposal(fbuf, p);
        p2p::broadcast_message(fbuf, true, false, !conf::cfg.contract.is_consensus_public);

        LOG_DEBUG << "Proposed <s" << std::to_string(p.stage) << "> u/i:" << p.users.size()
                  << "/" << p.input_hashes.size()
                  << " ts:" << std::to_string(p.time)
                  << " lcl:" << p.lcl.substr(0, 15)
                  << " state:" << p.state_hash
                  << " patch:" << p.patch_hash
                  << " last_primary_shard_id:" << p.last_primary_shard_id
                  << " last_blob_shard_id:" << p.last_blob_shard_id;
    }

    /**
     * Enqueue npl messages to the npl messages queue.
     * @param npl_msg Constructed npl message.
     * @return Returns true if enqueue is success otherwise false.
     */
    bool push_npl_message(p2p::npl_message &npl_msg)
    {
        std::scoped_lock lock(ctx.contract_ctx_mutex);
        if (ctx.contract_ctx)
            return ctx.contract_ctx->args.npl_messages.try_enqueue(npl_msg);
        return false;
    }

    /**
     * Enqueue conrol messages to the control messages queue.
     * @param control_msg Constructed control message.
     * @return Returns true if enqueue is success otherwise false.
     */
    bool push_control_message(const std::string &control_msg)
    {
        std::scoped_lock lock(ctx.contract_ctx_mutex);
        if (ctx.contract_ctx)
            return ctx.contract_ctx->args.control_messages.try_enqueue(control_msg);
        return false;
    }

    /**
     * Verifies the user signatures and populate non-expired user inputs from collected
     * non-unl proposals (if any) into consensus candidate data.
     */
    int verify_and_populate_candidate_user_inputs(const uint64_t lcl_seq_no)
    {
        // Maintains users and any input-acceptance responses we should send to them.
        // Key: user pubkey. Value: List of responses for that user.
        std::unordered_map<std::string, std::vector<usr::input_status_response>> responses;

        // Maintains merged list of users with each user's inputs grouped under the user.
        // Key: user pubkey, Value: List of inputs from the user.
        std::unordered_map<std::string, std::list<usr::submitted_user_input>> input_groups;

        // Move over NUPs collected from the network input groups (grouped by user).
        {
            std::list<p2p::nonunl_proposal> collected_nups;
            {
                std::scoped_lock lock(p2p::ctx.collected_msgs.nonunl_proposals_mutex);
                collected_nups.splice(collected_nups.end(), p2p::ctx.collected_msgs.nonunl_proposals);
            }

            for (p2p::nonunl_proposal &p : collected_nups)
            {
                for (auto &[pubkey, sbmitted_inputs] : p.user_inputs)
                {
                    // Move any user inputs from each NUP over to the grouped inputs under the user pubkey.
                    std::list<usr::submitted_user_input> &input_list = input_groups[pubkey];
                    input_list.splice(input_list.end(), sbmitted_inputs);
                }
            }
        }

        for (auto &[pubkey, submitted_inputs] : input_groups)
        {
            // Populate user list with this user's pubkey.
            ctx.candidate_users.emplace(pubkey);

            std::list<usr::extracted_user_input> extracted_inputs;

            for (const usr::submitted_user_input &submitted_input : submitted_inputs)
            {
                usr::extracted_user_input extracted = {};
                const char *reject_reason = usr::extract_submitted_input(pubkey, submitted_input, extracted);

                if (reject_reason == NULL)
                    extracted_inputs.push_back(std::move(extracted));
                else
                    responses[pubkey].push_back(usr::input_status_response{submitted_input.protocol, submitted_input.sig, reject_reason});
            }

            // This will sort the inputs in nonce order so the validation will follow the same order on all nodes.
            extracted_inputs.sort();

            // Keep track of total input length to verify against remaining balance.
            // We only process inputs in the submitted order that can be satisfied with the remaining account balance.
            size_t total_input_size = 0;

            for (const usr::extracted_user_input &extracted_input : extracted_inputs)
            {
                util::buffer_view stored_input; // Contains pointer to the input data stored in memfd accessed by the contract.
                std::string hash;

                // Validate the input against all submission criteria.
                const char *reject_reason = usr::validate_user_input_submission(pubkey, extracted_input, lcl_seq_no, total_input_size, hash, stored_input);

                if (reject_reason == NULL && !stored_input.is_null())
                {
                    // No reject reason means we should go ahead and subject the input to consensus.
                    ctx.candidate_user_inputs.try_emplace(
                        hash,
                        candidate_user_input(pubkey, stored_input, extracted_input.max_lcl_seqno));
                }

                responses[pubkey].push_back(usr::input_status_response{extracted_input.protocol, extracted_input.sig, reject_reason});
            }
        }

        input_groups.clear();

        usr::send_input_status_responses(responses);

        return 0;
    }

    p2p::proposal create_stage0_proposal(std::string_view lcl, const util::h32 &state_hash, const util::h32 &patch_hash,
                                         const p2p::sequence_hash &last_primary_shard_id, const p2p::sequence_hash &last_blob_shard_id)
    {
        // This is the proposal that stage 0 votes on.
        // We report our own values in stage 0.
        p2p::proposal p;
        p.time = ctx.round_start_time;
        p.stage = 0;
        p.lcl = lcl;
        p.state_hash = state_hash;
        p.patch_hash = patch_hash;
        p.last_primary_shard_id = last_primary_shard_id;
        p.last_blob_shard_id = last_blob_shard_id;
        crypto::random_bytes(p.nonce, ROUND_NONCE_SIZE);

        // Populate the proposal with set of candidate user pubkeys.
        p.users.swap(ctx.candidate_users);

        // Populate the proposal with hashes of user inputs.
        for (const auto &[hash, cand_input] : ctx.candidate_user_inputs)
            p.input_hashes.emplace(hash);

        // Populate the output hash and our signature. This is the merkle tree root hash of user outputs and state hash.
        p.output_hash = ctx.user_outputs_hashtree.root_hash();
        p.output_sig = ctx.user_outputs_our_sig;

        return p;
    }

    p2p::proposal create_stage123_proposal(vote_counter &votes, std::string_view lcl, const size_t unl_count, const util::h32 &state_hash, const util::h32 &patch_hash,
                                           const p2p::sequence_hash &last_primary_shard_id, const p2p::sequence_hash &last_blob_shard_id)
    {
        // The proposal to be emited at the end of this stage.
        p2p::proposal p;
        p.stage = ctx.stage;
        p.state_hash = state_hash;
        p.patch_hash = patch_hash;
        p.last_primary_shard_id = last_primary_shard_id;
        p.last_blob_shard_id = last_blob_shard_id;

        // We always vote for our current lcl and state regardless of what other peers are saying.
        // If there's a fork condition we will either request history and hpfs state from
        // our peers or we will halt depending on level of consensus on the sides of the fork.
        p.lcl = lcl;

        const uint64_t time_now = util::get_epoch_milliseconds();

        // Vote for rest of the proposal fields by looking at candidate proposals.
        for (const auto &[pubkey, cp] : ctx.candidate_proposals)
        {
            // Vote for times.
            // Everyone votes on the discreet time, as long as it's not in the future and within 2 round times.
            if (time_now > cp.time && (time_now - cp.time) <= (conf::cfg.contract.roundtime * 2))
                increment(votes.time, cp.time);

            // Vote for round nonce.
            increment(votes.nonce, cp.nonce);

            // Vote for user pubkeys.
            for (const std::string &pubkey : cp.users)
                increment(votes.users, pubkey);

            // Vote for user inputs (hashes). Only vote for the inputs that are in our candidate_inputs set.
            for (const std::string &hash : cp.input_hashes)
                if (ctx.candidate_user_inputs.count(hash) > 0)
                    increment(votes.inputs, hash);

            // Vote for contract output hash.
            increment(votes.output_hash, cp.output_hash);
        }

        uint32_t required_votes = ceil(STAGE_THRESHOLDS[ctx.stage - 1] * unl_count);

        // todo: check if inputs being proposed by another node are actually spoofed inputs
        // from a user locally connected to this node.

        // if we're at proposal stage 1 we'll accept any input and connection that has 1 or more vote.

        // Add user pubkeys which have votes over stage threshold to proposal.
        for (const auto &[pubkey, numvotes] : votes.users)
            if (numvotes >= required_votes || (ctx.stage == 1 && numvotes > 0))
                p.users.emplace(pubkey);

        // Add inputs which have votes over stage threshold to proposal.
        for (const auto &[hash, numvotes] : votes.inputs)
            if (numvotes >= required_votes || (ctx.stage == 1 && numvotes > 0))
                p.input_hashes.emplace(hash);

        // Reset required votes for majority votes.
        required_votes = ceil(MAJORITY_THRESHOLD * unl_count);

        // Add the output hash which has most votes over stage threshold to proposal.
        uint32_t highest_output_vote = 0;
        for (const auto &[hash, numvotes] : votes.output_hash)
        {
            if (numvotes >= required_votes && numvotes > highest_output_vote)
            {
                highest_output_vote = numvotes;
                p.output_hash = hash;
            }
        }

        if (!p.output_hash.empty())
        {
            if (ctx.stage < 3)
            {
                // If the elected hash is our output hash, then place our output signature in the proposal.
                // We only do this if we are at stage 1 or 2.
                if (p.output_hash == ctx.user_outputs_hashtree.root_hash())
                    p.output_sig = ctx.user_outputs_our_sig;
            }
            else
            {
                // If this is the stage 3 proposal, collect the UNL output signatures matching the elected output hash.
                for (const auto &[pubkey, cp] : ctx.candidate_proposals)
                {
                    if (cp.output_hash == p.output_hash)
                        ctx.user_outputs_unl_sig.emplace_back(cp.pubkey, cp.output_sig);
                }
            }
        }

        // time is voted on a simple sorted (highest to lowest) and majority basis.
        uint32_t highest_time_vote = 0;
        for (const auto &[time, numvotes] : votes.time)
        {
            if (numvotes > highest_time_vote)
            {
                highest_time_vote = numvotes;
                p.time = time;
            }
        }
        // If final time happens to be 0 (this can happen if there were no proposals to vote for), we set the time manually.
        if (p.time == 0)
            p.time = ctx.round_start_time;

        // Round nonce is voted on a simple sorted (highest to lowest) and majority basis, since there will always be disagreement.
        uint32_t highest_nonce_vote = 0;
        for (const auto [nonce, numvotes] : votes.nonce)
        {
            if (numvotes > highest_nonce_vote)
            {
                highest_nonce_vote = numvotes;
                p.nonce = nonce;
            }
        }

        return p;
    }

    /**
     * Check whether our last primary shard hash is consistent with the proposals being made by our UNL peers last primary shard hash votes.
     * @param is_desync Indicates whether our ledger primary hash is out-of-sync with majority ledger primary hash. Only valid if this method returns True.
     * @param majority_primary_shard_id Majority primary shard id.
     * @param votes Vote counter for this stage.
     * @param unl_count Number of unl peers.
     * @return True if majority ledger primary hash could be calculated reliably. False if shard index hash check failed due to unreliable votes.
     */
    bool check_last_primary_shard_hash_votes(bool &is_desync, p2p::sequence_hash &majority_primary_shard_id, vote_counter &votes, const size_t unl_count)
    {
        uint32_t total_ledger_primary_hash_votes = 0;

        for (const auto &[pubkey, cp] : ctx.candidate_proposals)
        {
            increment(votes.last_ledger_primary_shard, cp.last_primary_shard_id);
            total_ledger_primary_hash_votes++;
        }

        // Check whether we have received enough votes in total.
        const uint32_t min_required = ceil(MAJORITY_THRESHOLD * unl_count);
        if (total_ledger_primary_hash_votes < min_required)
        {
            LOG_INFO << "Not enough peers proposing to perform consensus. votes:" << total_ledger_primary_hash_votes << " needed:" << min_required;
            return false;
        }

        uint32_t winning_votes = 0;
        for (const auto [shard_id, votes] : votes.last_ledger_primary_shard)
        {
            if (votes > winning_votes)
            {
                winning_votes = votes;
                majority_primary_shard_id = shard_id;
            }
        }

        // If winning last primary shard hash is not matched with our last primary shard hash, that means we are not on the consensus ledger.
        // If that's the case we should request shards straight away.
        if (ledger::ctx.get_last_primary_shard_id() != majority_primary_shard_id)
        {
            LOG_DEBUG << "We are not on the consensus ledger, we must request history from a peer.";
            is_desync = true;
            return true;
        }
        else
        {
            // Check wheher there are enough winning votes for the last shard to be reliable.
            const uint32_t min_wins_required = ceil(MAJORITY_THRESHOLD * ctx.candidate_proposals.size());
            if (winning_votes < min_wins_required)
            {
                LOG_INFO << "No consensus on last shard hash. Possible fork condition. won:" << winning_votes << " needed:" << min_wins_required;
                return false;
            }
            else
            {
                // Reaching here means we have reliable amount of winning last shard hash votes and our last shard hash matches with majority last shard hash.
                is_desync = false;
                return true;
            }
        }
    }

    /**
     * Check whether our last blob shard hash is consistent with the proposals being made by our UNL peers last blob shard hash votes.
     * @param is_ledger_blob_desync Indicates whether our ledger blob hash is out-of-sync with majority ledger blob hash.
     * @param majority_primary_shard_id Majority primary shard id.
     * @param votes Vote counter for this stage.
     */
    void check_last_blob_shard_hash_votes(bool &is_ledger_blob_desync, p2p::sequence_hash &majority_blob_shard_id, vote_counter &votes)
    {
        for (const auto &[pubkey, cp] : ctx.candidate_proposals)
        {
            increment(votes.last_ledger_blob_shard, cp.last_blob_shard_id);
        }

        uint32_t winning_votes = 0;
        for (const auto [shard_id, votes] : votes.last_ledger_blob_shard)
        {
            if (votes > winning_votes)
            {
                winning_votes = votes;
                majority_blob_shard_id = shard_id;
            }
        }

        is_ledger_blob_desync = (ledger::ctx.get_last_blob_shard_id() != majority_blob_shard_id);
    }

    /**
     * Check state hash against the winning and canonical state hash.
     * @param is_state_desync Flag to determine whether contract state is out of sync.
     * @param majority_state_hash Consensused state hash.
     * @param votes The voting table.
     */
    void check_state_votes(bool &is_state_desync, util::h32 &majority_state_hash, vote_counter &votes)
    {
        for (const auto &[pubkey, cp] : ctx.candidate_proposals)
        {
            increment(votes.state_hash, cp.state_hash);
        }

        uint32_t winning_votes = 0;
        for (const auto [state_hash, votes] : votes.state_hash)
        {
            if (votes > winning_votes)
            {
                winning_votes = votes;
                majority_state_hash = state_hash;
            }
        }

        is_state_desync = (sc::contract_fs.get_parent_hash(sc::STATE_DIR_PATH) != majority_state_hash);
    }

    /**
     * Check state hash against the winning and canonical state hash.
     * @param is_patch_desync Flag to determine whether patch file is out of sync.
     * @param majority_patch_hash Consensused patch hash.
     * @param votes The voting table.
     */
    void check_patch_votes(bool &is_patch_desync, util::h32 &majority_patch_hash, vote_counter &votes)
    {
        for (const auto &[pubkey, cp] : ctx.candidate_proposals)
        {
            increment(votes.patch_hash, cp.patch_hash);
        }

        uint32_t winning_votes = 0;
        for (const auto [patch_hash, votes] : votes.patch_hash)
        {
            if (votes > winning_votes)
            {
                winning_votes = votes;
                majority_patch_hash = patch_hash;
            }
        }

        is_patch_desync = (sc::contract_fs.get_parent_hash(sc::PATCH_FILE_PATH) != majority_patch_hash);
    }

    /**
     * Update the ledger and execute the contract after consensus.
     * @param cons_prop The proposal that reached consensus.
     * @param new_state_hash The state hash.
     * @param patch_hash The patch hash.
     */
    int update_ledger_and_execute_contract(const p2p::proposal &cons_prop, std::string &new_lcl, util::h32 &new_state_hash, const util::h32 &patch_hash)
    {
        if (ledger::save_ledger(cons_prop, ctx.candidate_user_inputs, ctx.generated_user_outputs) == -1)
            return -1;

        new_lcl = ledger::ctx.get_lcl();
        const uint64_t new_lcl_seq_no = ledger::ctx.get_seq_no();

        LOG_INFO << "****Ledger created**** (lcl:" << new_lcl.substr(0, 15) << " lps:" << cons_prop.last_primary_shard_id << " lbs:" << cons_prop.last_blob_shard_id << " state:" << cons_prop.state_hash << " patch:" << cons_prop.patch_hash << ")";

        // Apply consensed patch file changes to the hpcore runtime and hp.cfg.
        if (apply_consensed_patch_file_changes(cons_prop.patch_hash, patch_hash) == -1)
            return -1;

        // After the current ledger seq no is updated, we remove any newly expired inputs from candidate set.
        {
            auto itr = ctx.candidate_user_inputs.begin();
            while (itr != ctx.candidate_user_inputs.end())
            {
                if (itr->second.maxledgerseqno <= new_lcl_seq_no)
                    ctx.candidate_user_inputs.erase(itr++);
                else
                    ++itr;
            }
        }

        // Send any output from the previous consensus round to locally connected users.
        if (dispatch_user_outputs(cons_prop, new_lcl_seq_no, new_lcl) == -1)
            return -1;

        // Execute the contract
        if (conf::cfg.contract.execute && !ctx.is_shutting_down)
        {
            {
                std::scoped_lock lock(ctx.contract_ctx_mutex);
                ctx.contract_ctx.emplace(usr::input_store);
            }

            sc::contract_execution_args &args = ctx.contract_ctx->args;
            args.readonly = false;
            args.time = cons_prop.time;
            args.lcl = new_lcl;

            // Populate user bufs.
            if (feed_user_inputs_to_contract_bufmap(args.userbufs, cons_prop) == -1)
                return -1;

            if (sc::execute_contract(ctx.contract_ctx.value()) == -1)
            {
                LOG_ERROR << "Contract execution failed.";
                return -1;
            }

            // Update state hash in contract fs global hash tracker.
            sc::contract_fs.set_parent_hash(sc::STATE_DIR_PATH, args.post_execution_state_hash);
            new_state_hash = args.post_execution_state_hash;

            extract_user_outputs_from_contract_bufmap(args.userbufs);

            // Generate user output hash merkle tree and signature with state hash included.
            if (!ctx.generated_user_outputs.empty())
            {
                std::vector<std::string_view> hashes;
                for (const auto &[hash, output] : ctx.generated_user_outputs)
                    hashes.push_back(hash);
                hashes.push_back(new_state_hash.to_string_view());
                ctx.user_outputs_hashtree.populate(hashes);
                ctx.user_outputs_our_sig = crypto::sign(ctx.user_outputs_hashtree.root_hash(), conf::cfg.node.private_key);
            }

            {
                std::scoped_lock lock(ctx.contract_ctx_mutex);
                ctx.contract_ctx.reset();
            }
        }

        return 0;
    }

    /**
     * Dispatch any consensus-reached outputs to matching users if they are connected to us locally.
     * @param cons_prop The proposal that achieved consensus.
     */
    int dispatch_user_outputs(const p2p::proposal &cons_prop, const uint64_t lcl_seq_no, std::string_view lcl)
    {
        if (cons_prop.output_hash == ctx.user_outputs_hashtree.root_hash())
        {
            std::scoped_lock<std::mutex> lock(usr::ctx.users_mutex);

            // If final elected output hash matches our output hash, distribute the outputs
            // to locally connected users.
            for (auto &[hash, user_output] : ctx.generated_user_outputs)
            {
                // Find user to send by pubkey.
                const auto user_itr = usr::ctx.users.find(user_output.userpubkey);
                if (user_itr != usr::ctx.users.end()) // match found
                {
                    const usr::connected_user &user = user_itr->second;
                    msg::usrmsg::usrmsg_parser parser(user.protocol);

                    // Send the outputs and signatures to the user.
                    std::vector<uint8_t> msg;

                    // Get the collapsed hash tree with this user's output hash remaining independently.
                    util::merkle_hash_node collapsed_hash_root = ctx.user_outputs_hashtree.collapse(hash);

                    std::vector<std::string_view> outputs;
                    for (const sc::contract_output &output : user_output.outputs)
                        outputs.emplace_back(output.message);

                    parser.create_contract_output_container(msg, outputs, collapsed_hash_root, ctx.user_outputs_unl_sig, lcl_seq_no, lcl);

                    user.session.send(msg);
                }

                user_output.outputs.clear(); // We no longer need this user's outputs.
            }
        }
        else
        {
            LOG_INFO << "Output required but didn't match our output hash.";
        }

        // Clear the output hash tree and signature because we no longer need it.
        ctx.user_outputs_hashtree.clear();
        ctx.user_outputs_our_sig.clear();
        ctx.user_outputs_unl_sig.clear();
        ctx.generated_user_outputs.clear();

        return 0;
    }

    /**
     * Transfers consensus-reached inputs into the provided contract buf map so it can be fed into the contract process.
     * @param bufmap The contract bufmap which needs to be populated with inputs.
     * @param cons_prop The proposal that achieved consensus.
     */
    int feed_user_inputs_to_contract_bufmap(sc::contract_bufmap_t &bufmap, const p2p::proposal &cons_prop)
    {
        // Populate the buf map with all currently connected users regardless of whether they have inputs or not.
        // This is in case the contract wanted to emit some data to a user without needing any input.
        for (const std::string &pubkey : cons_prop.users)
        {
            bufmap.try_emplace(pubkey, sc::contract_iobufs());
        }

        for (const std::string &hash : cons_prop.input_hashes)
        {
            // For each consensus input hash, we need to find the actual input content to feed the contract.
            const auto itr = ctx.candidate_user_inputs.find(hash);
            const bool hashfound = (itr != ctx.candidate_user_inputs.end());
            if (!hashfound)
            {
                LOG_ERROR << "Input required but wasn't in our candidate inputs map, this will potentially cause desync.";
                return -1;
            }
            else
            {
                // Populate the input content into the bufmap.
                // It's VERY important that we preserve the proposal input hash order when feeding to the contract as well.
                candidate_user_input &cand_input = itr->second;
                sc::contract_iobufs &contract_user = bufmap[cand_input.userpubkey];
                contract_user.inputs.push_back(cand_input.input);

                // Remove the input from the candidate set because we no longer need it.
                ctx.candidate_user_inputs.erase(itr);
            }
        }

        return 0;
    }

    /**
     * Reads any outputs the contract has produced on the provided buf map and transfers them to generated outputs
     * for the next consensus round.
     * @param bufmap The contract bufmap containing the outputs produced by the contract.
     */
    void extract_user_outputs_from_contract_bufmap(sc::contract_bufmap_t &bufmap)
    {
        for (auto &[pubkey, bufs] : bufmap)
        {
            if (!bufs.outputs.empty())
            {
                std::vector<std::string_view> vect;
                // Adding public key.
                vect.push_back(pubkey);
                // Only using message to generate hash for output messages. Length is not needed.
                for (sc::contract_output &output : bufs.outputs)
                {
                    vect.push_back(output.message);
                }

                const std::string hash = crypto::get_hash(vect);
                ctx.generated_user_outputs.try_emplace(
                    std::move(hash),
                    generated_user_output(pubkey, std::move(bufs.outputs)));
            }
        }
        bufmap.clear();
    }

    /**
     * Increment voting table counter.
     * @param counter The counter map in which a vote should be incremented.
     * @param candidate The candidate whose vote should be increased by 1.
     */
    template <typename T>
    void increment(std::map<T, uint32_t> &counter, const T &candidate)
    {
        if (counter.count(candidate))
            counter[candidate]++;
        else
            counter.try_emplace(candidate, 1);
    }

    /**
     * Apply patch file changes after verification from consensus.
     * @param prop_patch_hash Hash of patch file which reached consensus.
     * @param current_patch_hash Hash of the current patch file.
     * @return 0 on success. -1 on failure.
    */
    int apply_consensed_patch_file_changes(const util::h32 &prop_patch_hash, const util::h32 &current_patch_hash)
    {
        // Check whether is there any patch changes to be applied which reached consensus.
        if (is_patch_update_pending && current_patch_hash == prop_patch_hash)
        {
            if (sc::contract_fs.start_ro_session(HPFS_SESSION_NAME, false) != -1)
            {
                // Appling new patch file changes to hpcore runtime.
                if (conf::apply_patch_config(HPFS_SESSION_NAME) == -1)
                {
                    LOG_ERROR << "Appling patch file changes after consensus failed.";
                    sc::contract_fs.stop_ro_session(HPFS_SESSION_NAME);
                    return -1;
                }
                else
                {
                    unl::update_unl_changes_from_patch();
                    is_patch_update_pending = false;
                }
            }

            if (sc::contract_fs.stop_ro_session(HPFS_SESSION_NAME) == -1)
                return -1;
        }
        return 0;
    }

    /**
     * Updates roundtime-based calculations with the latest roundtime value.
     * @param perform_detection Whether or not to detect roundtime from latest network information.
     */
    void refresh_roundtime(const bool perform_detection)
    {
        if (perform_detection)
        {
            LOG_DEBUG << "Detecting roundtime...";
            const uint16_t majority_roundtime = unl::get_majority_roundtime();

            if (majority_roundtime == 0 || conf::cfg.contract.roundtime == majority_roundtime)
                return;

            LOG_INFO << "New roundtime detected:" << majority_roundtime << " previous:" << conf::cfg.contract.roundtime;

            conf::cfg.contract.roundtime = majority_roundtime;
        }

        // We allocate 1/4 of roundtime for each stage (0, 1, 2, 3).
        ctx.stage_time = conf::cfg.contract.roundtime / 4;
        ctx.stage_reset_wait_threshold = conf::cfg.contract.roundtime / 10;

        // We use a time window boundry offset based on contract id to vary the window boundries between
        // different contracts with same round time.
        std::hash<std::string> str_hasher;
        ctx.round_boundry_offset = str_hasher(conf::cfg.contract.id) % conf::cfg.contract.roundtime;
    }

} // namespace consensus<|MERGE_RESOLUTION|>--- conflicted
+++ resolved
@@ -186,16 +186,9 @@
      */
     int check_sync_status(const size_t unl_count, vote_counter &votes)
     {
-<<<<<<< HEAD
         bool is_last_primary_shard_desync = false;
-        util::h32 majority_last_primary_shard_hash;
-        uint64_t majority_primary_shard_seq_no;
-        if (check_last_primary_shard_hash_votes(is_last_primary_shard_desync, majority_last_primary_shard_hash, majority_primary_shard_seq_no, votes, unl_count))
-=======
-        bool is_last_primary_shard_hash_desync = false;
         p2p::sequence_hash majority_primary_shard_id;
-        if (check_last_primary_shard_hash_votes(is_last_primary_shard_hash_desync, majority_primary_shard_id, votes, unl_count))
->>>>>>> eb3a654b
+        if (check_last_primary_shard_hash_votes(is_last_primary_shard_desync, majority_primary_shard_id, votes, unl_count))
         {
             // We proceed further only if last primary shard hash check was success (meaning last primary shard hash check could be reliably performed).
             // Last primary shard hash sync is commenced if we are out-of-sync with majority last primary shard hash.
@@ -212,14 +205,8 @@
 
             // Check out blob shard hash with majority blob shard hash.
             bool is_last_blob_shard_desync = false;
-<<<<<<< HEAD
-            util::h32 majority_last_blob_shard_hash;
-            uint64_t majority_blob_shard_seq_no;
-            check_last_blob_shard_hash_votes(is_last_blob_shard_desync, majority_last_blob_shard_hash, majority_blob_shard_seq_no, votes);
-=======
             p2p::sequence_hash majority_blob_shard_id;
             check_last_blob_shard_hash_votes(is_last_blob_shard_desync, majority_blob_shard_id, votes);
->>>>>>> eb3a654b
 
             // Check our state with majority state.
             bool is_state_desync = false;
@@ -257,11 +244,7 @@
             }
 
             // Proceed further only if last primary shard, last blob shard, state and patch hashes are in sync with majority.
-<<<<<<< HEAD
             if (!is_last_primary_shard_desync && !is_last_blob_shard_desync && !is_state_desync && !is_patch_desync)
-=======
-            if (!is_last_primary_shard_hash_desync && !is_last_blob_shard_desync && !is_state_desync && !is_patch_desync)
->>>>>>> eb3a654b
             {
                 conf::change_role(conf::ROLE::VALIDATOR);
                 return 0;
