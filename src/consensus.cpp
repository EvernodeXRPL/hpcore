#include "pchheader.hpp"
#include "conf.hpp"
#include "usr/usr.hpp"
#include "usr/user_input.hpp"
#include "p2p/p2p.hpp"
#include "msg/fbuf/p2pmsg_helpers.hpp"
#include "msg/usrmsg_parser.hpp"
#include "msg/usrmsg_common.hpp"
#include "p2p/peer_session_handler.hpp"
#include "hplog.hpp"
#include "crypto.hpp"
#include "sc.hpp"
#include "hpfs/h32.hpp"
#include "hpfs/hpfs.hpp"
#include "state/state_common.hpp"
#include "state/state_sync.hpp"
#include "ledger.hpp"
#include "consensus.hpp"

namespace p2pmsg = msg::fbuf::p2pmsg;

namespace consensus
{

    /**
     * Voting thresholds for consensus stages.
     */
    constexpr float STAGE1_THRESHOLD = 0.5;
    constexpr float STAGE2_THRESHOLD = 0.65;
    constexpr float STAGE3_THRESHOLD = 0.8;
    constexpr float MAJORITY_THRESHOLD = 0.8;

    consensus_context ctx;
    bool init_success = false;

    int init()
    {
        // We allocate 1/3 of roundtime for each stage (there are 3 stages: 1,2,3)
        ctx.stage_time = conf::cfg.roundtime / 3;
        ctx.stage_reset_wait_threshold = conf::cfg.roundtime / 10;

        ctx.contract_ctx.args.state_dir = conf::ctx.state_rw_dir;
        ctx.contract_ctx.args.readonly = false;

        // Starting consensus processing thread.
        ctx.consensus_thread = std::thread(run_consensus);

        init_success = true;
        return 0;
    }

    /**
     * Cleanup any resources.
     */
    void deinit()
    {
        if (init_success)
        {
            // Making the consensus while loop stop.
            ctx.is_shutting_down = true;

            // Stop the contract if running.
            sc::stop(ctx.contract_ctx);

            // Joining consensus processing thread.
            if (ctx.consensus_thread.joinable())
                ctx.consensus_thread.join();
        }
    }

    /**
     * Joins the consensus processing thread.
     */
    void wait()
    {
        ctx.consensus_thread.join();
    }

    void run_consensus()
    {
        util::mask_signal();

        LOG_INFO << "Consensus processor started.";

        while (!ctx.is_shutting_down)
        {
            if (consensus() == -1)
            {
                LOG_ERROR << "Consensus thread exited due to an error.";
                break;
            }
        }

        LOG_INFO << "Consensus processor stopped.";
    }

    int consensus()
    {
        // A consensus round consists of 3 stages (1,2,3).
        // Stage 3 is the last stage AND it also provides entry point for next round stage 1.
        // For a given stage, this function may get visited multiple times due to time-wait conditions.

        uint64_t stage_start = 0;
        if (!wait_and_proceed_stage(stage_start))
            return 0; // This means the stage has been reset.

        // Throughout consensus, we continously update and prune the candidate proposals for newly
        // arived ones and expired ones.
        revise_candidate_proposals();

        LOG_DEBUG << "Started stage " << std::to_string(ctx.stage);

        // We consider stage start time as the current discreet time throughout the stage.
        ctx.time_now = stage_start;

        // Get current lcl and state.
        std::string lcl = ledger::ctx.get_lcl();
        uint64_t lcl_seq_no = ledger::ctx.get_seq_no();
        hpfs::h32 state = state_common::ctx.get_state();
        vote_counter votes;

        if (ctx.stage == 1)
        {
            if (is_in_sync(lcl, votes))
            {
                // If we are in sync, vote and broadcast the winning votes to next stage.
                const p2p::proposal p = create_stage_proposal(STAGE1_THRESHOLD, votes, lcl, state);
                broadcast_proposal(p);
            }
        }
        else if (ctx.stage == 2)
        {
            if (is_in_sync(lcl, votes))
            {
                // If we are in sync, vote and broadcast the winning votes to next stage.
                const p2p::proposal p = create_stage_proposal(STAGE2_THRESHOLD, votes, lcl, state);
                broadcast_proposal(p);
            }

            // In stage 2, broadcast non-unl proposal (NUP) containing inputs from locally connected users.
            // This will be captured and verified at the end of stage 3.
            broadcast_nonunl_proposal();
        }
        else if (ctx.stage == 3)
        {
            if (is_in_sync(lcl, votes))
            {
                // If we are in sync, vote and get the final winning votes.
                // This is the consensus proposal which makes it into the ledger and contract execution
                const p2p::proposal p = create_stage_proposal(STAGE3_THRESHOLD, votes, lcl, state);

                // Update the ledger and execute the contract using the consensus proposal.
                if (update_ledger_and_execute_contract(p, lcl, state) == -1)
                    LOG_ERROR << "Error occured in Stage 3 consensus execution.";
            }

            // Prepare for next round by sending NEW-ROUND PROPOSAL.
            // At the end of stage 3, we broadcast the "new round" proposal which is subjected
            // to voting in next round stage 1.

            // Prepare the consensus candidate user inputs that we have acumulated so far. (We receive them periodically via NUPs)
            // The candidate inputs will be included in the new round proposal.
            verify_and_populate_candidate_user_inputs(lcl_seq_no);

            const p2p::proposal new_round_prop = create_new_round_proposal(lcl, state);
            broadcast_proposal(new_round_prop);
        }

        // We have finished a consensus stage. Transition to next stage. (if at stage 3 go to next round stage 1)
        ctx.stage = (ctx.stage < 3) ? (ctx.stage + 1) : 1;
        return 0;
    }

    bool is_in_sync(std::string_view lcl, vote_counter &votes)
    {
        // Check if we're ahead/behind of consensus lcl.
        bool is_lcl_desync = false;
        std::string majority_lcl;
        if (check_lcl_votes(is_lcl_desync, majority_lcl, votes, lcl))
        {
            // We proceed further only if lcl check was success (meaning lcl check could be reliably performed).

            // State lcl sync if we are out-of-sync with majority lcl.
            if (is_lcl_desync)
            {
                conf::change_operating_mode(conf::OPERATING_MODE::OBSERVER);
                ledger::set_sync_target(majority_lcl);
            }

            // Check our state with majority state.
            bool is_state_desync = false;
            hpfs::h32 majority_state = hpfs::h32_empty;
            check_state_votes(is_state_desync, majority_state, votes);

            // Start state sync if we are out-of-sync with majority state.
            if (is_state_desync)
            {
                conf::change_operating_mode(conf::OPERATING_MODE::OBSERVER);
                state_sync::set_target(majority_state);
            }

            // Proceed further only if both lcl and state are in sync with majority.
            if (!is_lcl_desync && !is_state_desync)
            {
                conf::change_operating_mode(conf::OPERATING_MODE::PROPOSER);
                return true;
            }
        }

        return false;
    }

    /**
     * Moves proposals collected from the network into candidate proposals and
     * cleans up any outdated proposals from the candidate set.
     */
    void revise_candidate_proposals()
    {
        // Move over the network proposal collection into a local list. This is to have a private working
        // set for candidate parsing and avoid threading conflicts with network incoming proposals.
        std::list<p2p::proposal> collected_proposals;
        {
            std::scoped_lock<std::mutex> lock(p2p::ctx.collected_msgs.proposals_mutex);
            collected_proposals.splice(collected_proposals.end(), p2p::ctx.collected_msgs.proposals);
        }

        // Move collected propsals to candidate set of proposals.
        // Add propsals of new nodes and replace proposals from old nodes to reflect current status of nodes.
        for (const auto &proposal : collected_proposals)
        {
            auto prop_itr = ctx.candidate_proposals.find(proposal.pubkey);
            if (prop_itr != ctx.candidate_proposals.end())
            {
                ctx.candidate_proposals.erase(prop_itr);
                ctx.candidate_proposals.emplace(proposal.pubkey, std::move(proposal));
            }
            else
            {
                ctx.candidate_proposals.emplace(proposal.pubkey, std::move(proposal));
            }
        }

        // Prune any outdated proposals.
        auto itr = ctx.candidate_proposals.begin();
        while (itr != ctx.candidate_proposals.end())
        {
            const p2p::proposal &cp = itr->second;
            const uint64_t time_diff = (ctx.time_now > cp.sent_timestamp) ? (ctx.time_now - cp.sent_timestamp) : 0;
            const int8_t stage_diff = ctx.stage - cp.stage;

            // only consider recent proposals and proposals from previous stage and current stage.
            const bool keep_candidate = (time_diff < (conf::cfg.roundtime * 4)) && (stage_diff == -3 || stage_diff <= 1);
            LOG_DEBUG << (keep_candidate ? "Prop--->" : "Erased")
                      << " [s" << std::to_string(cp.stage)
                      << "] u/i/o:" << cp.users.size()
                      << "/" << cp.hash_inputs.size()
                      << "/" << cp.hash_outputs.size()
                      << " ts:" << std::to_string(cp.time)
                      << " lcl:" << cp.lcl.substr(0, 15)
                      << " state:" << cp.state
                      << " [from:" << ((cp.pubkey == conf::cfg.pubkey) ? "self" : util::get_hex(cp.pubkey, 1, 5)) << "]";

            if (keep_candidate)
                ++itr;
            else
                ctx.candidate_proposals.erase(itr++);
        }
    }

    /**
     * Syncrhonise the stage/round time for fixed intervals and reset the stage.
     * @return True if consensus can proceed in the current round. False if stage is reset.
     */
    bool wait_and_proceed_stage(uint64_t &stage_start)
    {
        // Here, nodes try to synchronise nodes stages using network clock.
        // We devide universal time to windows of equal size of roundtime. Each round must be synced with the
        // start of a window.

        const uint64_t now = util::get_epoch_milliseconds();

        // Rrounds are discreet windows of roundtime.
        // This gets the start time of current round window. Stage 1 must start in the next round window.
        const uint64_t current_round_start = (((uint64_t)(now / conf::cfg.roundtime)) * conf::cfg.roundtime);

        if (ctx.stage == 1)
        {
            // Stage 1 must start in the next round window.
            stage_start = current_round_start + conf::cfg.roundtime;
            const int64_t to_wait = stage_start - now;

            LOG_DEBUG << "Waiting " << std::to_string(to_wait) << "ms for next round stage 1";
            util::sleep(to_wait);
            return true;
        }
        else
        {
            stage_start = current_round_start + ((ctx.stage - 1) * ctx.stage_time);

            // Compute stage time wait.
            // Node wait between stages to collect enough proposals from previous stages from other nodes.
            const int64_t to_wait = stage_start - now;

            // If a node doesn't have enough time (eg. due to network delay) to recieve/send reliable stage proposals for next stage,
            // it will join in next round. Otherwise it will continue particapating in this round.
            if (to_wait < ctx.stage_reset_wait_threshold) //todo: self claculating/adjusting network delay
            {
                LOG_DEBUG << "Missed stage " << std::to_string(ctx.stage) << " window. Resetting to stage 1";
                ctx.stage = 1;
                return false;
            }
            else
            {
                LOG_DEBUG << "Waiting " << std::to_string(to_wait) << "ms for stage " << std::to_string(ctx.stage);
                util::sleep(to_wait);
                return true;
            }
        }
    }

    /**
     * Broadcasts any inputs from locally connected users via an NUP.
     */
    void broadcast_nonunl_proposal()
    {
        p2p::nonunl_proposal nup;

        {
            // Populate users and inputs to the NUP within user lock.
            std::scoped_lock lock(usr::ctx.users_mutex);

            if (usr::ctx.users.empty())
                return;

            // Construct NUP.
            for (auto &[sid, user] : usr::ctx.users)
            {
                std::list<usr::user_input> user_inputs;
                user_inputs.splice(user_inputs.end(), user.submitted_inputs);

                // We should create an entry for each user pubkey, even if the user has no inputs. This is
                // because this data map will be used to track connected users as well in addition to inputs.
                nup.user_inputs.try_emplace(user.pubkey, std::move(user_inputs));
            }
        }

        flatbuffers::FlatBufferBuilder fbuf(1024);
        p2pmsg::create_msg_from_nonunl_proposal(fbuf, nup);
        p2p::broadcast_message(fbuf, true);

        LOG_DEBUG << "NUP sent."
                  << " users:" << nup.user_inputs.size();
    }

    /**
     * Equeue npl messages to the npl messages queue.
     * @param npl_msg Constructed npl message.
     * @return Returns true if enqueue is success otherwise false.
     */
    bool push_npl_message(p2p::npl_message &npl_msg)
    {
        return ctx.contract_ctx.args.npl_messages.try_enqueue(npl_msg);
    }

    /**
     * Verifies the user signatures and populate non-expired user inputs from collected
     * non-unl proposals (if any) into consensus candidate data.
     */
    void verify_and_populate_candidate_user_inputs(const uint64_t lcl_seq_no)
    {
        // Move over NUPs collected from the network into a local list.
        std::list<p2p::nonunl_proposal> collected_nups;
        {
            std::scoped_lock lock(p2p::ctx.collected_msgs.nonunl_proposals_mutex);
            collected_nups.splice(collected_nups.end(), p2p::ctx.collected_msgs.nonunl_proposals);
        }

        // Prepare merged list of users with each user's inputs grouped under the user.
        // Key: user pubkey, Value: List of inputs from the user.
        std::unordered_map<std::string, std::list<usr::user_input>> input_groups;
        for (p2p::nonunl_proposal &p : collected_nups)
        {
            for (auto &[pubkey, umsgs] : p.user_inputs)
            {
                // Move any user inputs from each NUP over to the grouped inputs under the user pubkey.
                std::list<usr::user_input> &input_list = input_groups[pubkey];
                input_list.splice(input_list.end(), umsgs);
            }
        }
        collected_nups.clear();

        // Maintains users and any input-acceptance responses we should send to them.
        // Key: user pubkey. Value: List of [user-protocol, msg-sig, reject-reason] tuples.
        std::unordered_map<std::string, std::list<std::tuple<const util::PROTOCOL, const std::string, const char *>>> responses;

        for (const auto &[pubkey, umsgs] : input_groups)
        {
            // Populate user list with this user's pubkey.
            ctx.candidate_users.emplace(pubkey);

            // Keep track of total input length to verify against remaining balance.
            // We only process inputs in the submitted order that can be satisfied with the remaining account balance.
            size_t total_input_len = 0;
            bool appbill_balance_exceeded = false;
            util::rollover_hashset recent_user_input_hashes(200);

            for (const usr::user_input &umsg : umsgs)
            {
                const char *reject_reason = NULL;

                if (appbill_balance_exceeded)
                {
                    reject_reason = msg::usrmsg::REASON_APPBILL_BALANCE_EXCEEDED;
                }
                else
                {
                    std::string hash, input;
                    uint64_t max_lcl_seqno;
                    reject_reason = usr::validate_user_input_submission(pubkey, umsg, lcl_seq_no, total_input_len, recent_user_input_hashes,
                                                                        hash, input, max_lcl_seqno);

                    if (reject_reason == NULL)
                    {
                        // No reject reason means we should go ahead and subject the input to consensus.
                        ctx.candidate_user_inputs.try_emplace(
                            hash,
                            candidate_user_input(pubkey, std::move(input), max_lcl_seqno));
                    }
                    else if (reject_reason == msg::usrmsg::REASON_APPBILL_BALANCE_EXCEEDED)
                    {
                        // Abandon processing further inputs from this user when we find out
                        // an input cannot be processed with the account balance.
                        appbill_balance_exceeded = true;
                    }
                }

                responses[pubkey].push_back(std::tuple<const util::PROTOCOL, const std::string, const char *>(umsg.protocol, umsg.sig, reject_reason));
            }
        }

        input_groups.clear();

        {
            // Lock the user sessions.
            std::scoped_lock lock(usr::ctx.users_mutex);

            for (auto &[pubkey, user_responses] : responses)
            {
                // Locate this user's socket session.
                const auto user_itr = usr::ctx.users.find(pubkey);
                if (user_itr != usr::ctx.users.end())
                {
                    // Send the request status result if this user is connected to us.
                    for (auto &resp : user_responses)
                    {
                        // resp: 0=protocl, 1=msg sig, 2=reject reason.
                        msg::usrmsg::usrmsg_parser parser(std::get<0>(resp));
                        const std::string &msg_sig = std::get<1>(resp);
                        const char *reject_reason = std::get<2>(resp);

                        usr::send_input_status(parser,
                                               user_itr->second.session,
                                               reject_reason == NULL ? msg::usrmsg::STATUS_ACCEPTED : msg::usrmsg::STATUS_REJECTED,
                                               reject_reason == NULL ? "" : reject_reason,
                                               msg_sig);
                    }
                }
            }
        }
    }

    p2p::proposal create_new_round_proposal(std::string_view lcl, hpfs::h32 state)
    {
        // The proposal we are going to emit at the end of stage 3 after ledger update.
        // This is the proposal that stage 1 votes on.
        p2p::proposal stg_prop;
        stg_prop.time = ctx.time_now;
        stg_prop.stage = 0;
        stg_prop.lcl = lcl;
        stg_prop.state = state;

        // Populate the proposal with set of candidate user pubkeys.
        stg_prop.users.swap(ctx.candidate_users);

        // Populate the proposal with hashes of user inputs.
        for (const auto &[hash, cand_input] : ctx.candidate_user_inputs)
            stg_prop.hash_inputs.emplace(hash);

        // Populate the proposal with hashes of user outputs.
        for (const auto &[hash, cand_output] : ctx.candidate_user_outputs)
            stg_prop.hash_outputs.emplace(hash);

        // todo: generate stg_prop hash and check with ctx.novel_proposal, we are sending same proposal again.

        return stg_prop;
    }

    p2p::proposal create_stage_proposal(const float_t vote_threshold, vote_counter &votes, std::string_view lcl, hpfs::h32 state)
    {
        // The proposal to be emited at the end of this stage.
        p2p::proposal stg_prop;
        stg_prop.stage = ctx.stage;
        stg_prop.state = state;

        // we always vote for our current lcl and state regardless of what other peers are saying
        // if there's a fork condition we will either request history and state from
        // our peers or we will halt depending on level of consensus on the sides of the fork.
        stg_prop.lcl = lcl;

        // Vote for rest of the proposal fields by looking at candidate proposals.
        for (const auto &[pubkey, cp] : ctx.candidate_proposals)
        {
            // Vote for times.
            // Everyone votes on an arbitrary time, as long as it's not in the future and within the round time.
            if (ctx.time_now > cp.time && (ctx.time_now - cp.time) < conf::cfg.roundtime)
                increment(votes.time, cp.time);

            // Vote for user pubkeys.
            for (const std::string &pubkey : cp.users)
                increment(votes.users, pubkey);

            // Vote for user inputs (hashes). Only vote for the inputs that are in our candidate_inputs set.
            for (const std::string &hash : cp.hash_inputs)
                if (ctx.candidate_user_inputs.count(hash) > 0)
                    increment(votes.inputs, hash);

            // Vote for contract outputs (hashes). Only vote for the outputs that are in our candidate_outputs set.
            for (const std::string &hash : cp.hash_outputs)
                if (ctx.candidate_user_outputs.count(hash) > 0)
                    increment(votes.outputs, hash);
        }

        const float_t required_votes = vote_threshold * conf::cfg.unl.size();

        // todo: check if inputs being proposed by another node are actually spoofed inputs
        // from a user locally connected to this node.

        // if we're at proposal stage 1 we'll accept any input and connection that has 1 or more vote.

        // Add user pubkeys which have votes over stage threshold to proposal.
        for (const auto &[pubkey, numvotes] : votes.users)
            if (numvotes >= required_votes || (ctx.stage == 1 && numvotes > 0))
                stg_prop.users.emplace(pubkey);

        // Add inputs which have votes over stage threshold to proposal.
        for (const auto &[hash, numvotes] : votes.inputs)
            if (numvotes >= required_votes || (ctx.stage == 1 && numvotes > 0))
                stg_prop.hash_inputs.emplace(hash);

        // Add outputs which have votes over stage threshold to proposal.
        for (const auto &[hash, numvotes] : votes.outputs)
            if (numvotes >= required_votes)
                stg_prop.hash_outputs.emplace(hash);

        // time is voted on a simple sorted (highest to lowest) and majority basis, since there will always be disagreement.
        int32_t highest_time_vote = 0;
        for (auto itr = votes.time.rbegin(); itr != votes.time.rend(); ++itr)
        {
            const uint64_t time = itr->first;
            const int32_t numvotes = itr->second;

            if (numvotes > highest_time_vote)
            {
                highest_time_vote = numvotes;
                stg_prop.time = time;
            }
        }

        return stg_prop;
    }

    /**
     * Broadcasts the given proposal to all connected peers if in PROPOSER mode. Otherwise
     * only send to self in OBSERVER mode.
     * @return 0 on success. -1 if no peers to broadcast.
     */
    void broadcast_proposal(const p2p::proposal &p)
    {
        flatbuffers::FlatBufferBuilder fbuf(1024);
        p2pmsg::create_msg_from_proposal(fbuf, p);

        // In observer mode, we only send out the proposal to ourselves.
        if (conf::cfg.current_mode == conf::OPERATING_MODE::OBSERVER)
            p2p::send_message_to_self(fbuf);
        else
            p2p::broadcast_message(fbuf, true);

        LOG_DEBUG << "Proposed u/i/o:" << p.users.size()
                  << "/" << p.hash_inputs.size()
                  << "/" << p.hash_outputs.size()
                  << " ts:" << std::to_string(p.time)
                  << " lcl:" << p.lcl.substr(0, 15)
                  << " state:" << p.state;
    }

    /**
     * Check whether our lcl is consistent with the proposals being made by our UNL peers lcl votes.
     * @param is_desync Indicates whether our lcl is out-of-sync with majority lcl. Only valid if this method returns True.
     * @param majority_lcl The majority lcl based on the votes received. Only valid if this method returns True.
     * @param votes Vote counter for this stage.
     * @param lcl Our lcl.
     * @return True if majority lcl could be calculated reliably. False if lcl check failed due to unreliable votes.
     */
    bool check_lcl_votes(bool &is_desync, std::string &majority_lcl, vote_counter &votes, std::string_view lcl)
    {
        int32_t total_lcl_votes = 0;

        for (const auto &[pubkey, cp] : ctx.candidate_proposals)
        {
            increment(votes.lcl, cp.lcl);
            total_lcl_votes++;
        }

        if (total_lcl_votes < (MAJORITY_THRESHOLD * conf::cfg.unl.size()))
        {
            LOG_DEBUG << "Not enough peers proposing to perform consensus. votes:" << total_lcl_votes << " needed:" << ceil(MAJORITY_THRESHOLD * conf::cfg.unl.size());
            return false;
        }

        int32_t winning_votes = 0;
        for (const auto [lcl, votes] : votes.lcl)
        {
            if (votes > winning_votes)
            {
                winning_votes = votes;
                majority_lcl = lcl;
            }
        }

        // If winning lcl is not matched with our lcl, that means we are not on the consensus ledger.
        // We should request history straight away.
        if (lcl != majority_lcl)
        {
            LOG_DEBUG << "We are not on the consensus ledger,  we must request history from a peer.";
            is_desync = true;
            return true;
        }
        // Check wheher there are good enough winning votes.
        else if (winning_votes < MAJORITY_THRESHOLD * ctx.candidate_proposals.size())
        {
            // potential fork condition.
            LOG_DEBUG << "No consensus on lcl. Possible fork condition. won:" << winning_votes << " total:" << ctx.candidate_proposals.size();
            return false;
        }
        else
        {
            // Reaching here means we have reliable amount of lcl votes and our lcl match with majority lcl.
            is_desync = false;
            return true;
        }
    }

    /**
     * Check state against the winning and canonical state
     * @param votes The voting table.
     */
    void check_state_votes(bool &is_desync, hpfs::h32 &majority_state, vote_counter &votes)
    {
        for (const auto &[pubkey, cp] : ctx.candidate_proposals)
        {
            increment(votes.state, cp.state);
        }

        int32_t winning_votes = 0;
        for (const auto [state, votes] : votes.state)
        {
            if (votes > winning_votes)
            {
                winning_votes = votes;
                majority_state = state;
            }
        }

        is_desync = (state_common::ctx.get_state() != majority_state);
    }

    /**
     * Update the ledger and execute the contract after consensus.
     * @param cons_prop The proposal that reached consensus.
     */
    int update_ledger_and_execute_contract(const p2p::proposal &cons_prop, std::string &new_lcl, hpfs::h32 &new_state)
    {
        if (ledger::save_ledger(cons_prop) == -1)
            return -1;

        new_lcl = ledger::ctx.get_lcl();
        const uint64_t new_lcl_seq_no = ledger::ctx.get_seq_no();

        LOG_INFO << "****Ledger created**** (lcl:" << new_lcl.substr(0, 15) << " state:" << cons_prop.state << ")";

        // After the current ledger seq no is updated, we remove any newly expired inputs from candidate set.
        {
            auto itr = ctx.candidate_user_inputs.begin();
            while (itr != ctx.candidate_user_inputs.end())
            {
                if (itr->second.maxledgerseqno <= new_lcl_seq_no)
                    ctx.candidate_user_inputs.erase(itr++);
                else
                    ++itr;
            }
        }

        // Send any output from the previous consensus round to locally connected users.
        dispatch_user_outputs(cons_prop, new_lcl_seq_no, new_lcl);

        // Execute the contract
        {
            sc::contract_execution_args &args = ctx.contract_ctx.args;
            args.time = cons_prop.time;
            args.lcl = new_lcl;

            // Populate user bufs.
            feed_user_inputs_to_contract_bufmap(args.userbufs, cons_prop);
            // TODO: Do something usefull with HP<-->SC channel.

            if (sc::execute_contract(ctx.contract_ctx) == -1)
            {
                LOG_ERROR << "Contract execution failed.";
                return -1;
            }

            state_common::ctx.set_state(args.post_execution_state_hash);
            new_state = args.post_execution_state_hash;

            extract_user_outputs_from_contract_bufmap(args.userbufs);

            sc::clear_args(args);
        }

        return 0;
    }

    /**
     * Dispatch any consensus-reached outputs to matching users if they are connected to us locally.
     * @param cons_prop The proposal that achieved consensus.
     */
    void dispatch_user_outputs(const p2p::proposal &cons_prop, const uint64_t lcl_seq_no, std::string_view lcl)
    {
        std::scoped_lock<std::mutex> lock(usr::ctx.users_mutex);

        for (const std::string &hash : cons_prop.hash_outputs)
        {
            const auto cu_itr = ctx.candidate_user_outputs.find(hash);
            const bool hashfound = (cu_itr != ctx.candidate_user_outputs.end());
            if (!hashfound)
            {
                LOG_ERROR << "Output required but wasn't in our candidate outputs map, this will potentially cause desync.";
                // todo: consider fatal
            }
            else
            {
                // Send matching outputs to locally connected users.
                candidate_user_output &cand_output = cu_itr->second;

                const auto user_itr = usr::ctx.users.find(cand_output.userpubkey);
                if (user_itr != usr::ctx.users.end()) // match found
                {
<<<<<<< HEAD
                    const usr::connected_user &user = user_itr->second;
                    msg::usrmsg::usrmsg_parser parser(user.protocol);

                    std::string outputtosend;
                    outputtosend.swap(cand_output.output);

                    std::vector<uint8_t> msg;
                    parser.create_contract_output_container(msg, outputtosend, lcl_seq_no, lcl);

                    user.session.send(msg);
=======
                    const auto user_itr = usr::ctx.users.find(sess_itr->second); // sess_itr->second is the session id.
                    if (user_itr != usr::ctx.users.end())                        // match found
                    {
                        const usr::connected_user &user = user_itr->second;
                        msg::usrmsg::usrmsg_parser parser(user.protocol);
                        // Sending all the outputs to the user.
                        for (sc::contract_output &output : cand_output.outputs)
                        {
                            std::vector<uint8_t> msg;
                            parser.create_contract_output_container(msg, output.message, lcl_seq_no, lcl);
                            user.session.send(msg);
                            output.message.clear();
                        }
                    }
>>>>>>> 51173e37
                }

                // now we can safely delete this candidate output.
                ctx.candidate_user_outputs.erase(cu_itr);
            }
        }
    }

    /**
     * Transfers consensus-reached inputs into the provided contract buf map so it can be fed into the contract process.
     * @param bufmap The contract bufmap which needs to be populated with inputs.
     * @param cons_prop The proposal that achieved consensus.
     */
    void feed_user_inputs_to_contract_bufmap(sc::contract_bufmap_t &bufmap, const p2p::proposal &cons_prop)
    {
        // Populate the buf map with all currently connected users regardless of whether they have inputs or not.
        // This is in case the contract wanted to emit some data to a user without needing any input.
        for (const std::string &pubkey : cons_prop.users)
        {
            bufmap.try_emplace(pubkey, sc::contract_iobufs());
        }

        for (const std::string &hash : cons_prop.hash_inputs)
        {
            // For each consensus input hash, we need to find the actual input content to feed the contract.
            const auto itr = ctx.candidate_user_inputs.find(hash);
            const bool hashfound = (itr != ctx.candidate_user_inputs.end());
            if (!hashfound)
            {
                LOG_ERROR << "input required but wasn't in our candidate inputs map, this will potentially cause desync.";
                // TODO: consider fatal
            }
            else
            {
                // Populate the input content into the bufmap.

                candidate_user_input &cand_input = itr->second;

                std::string inputtofeed;
                inputtofeed.swap(cand_input.input);

                sc::contract_iobufs &bufs = bufmap[cand_input.userpubkey];
                bufs.inputs.push_back(std::move(inputtofeed));

                // Remove the input from the candidate set because we no longer need it.
                //LOG_DEBUG << "candidate input deleted.";
                ctx.candidate_user_inputs.erase(itr);
            }
        }
    }

    /**
     * Reads any outputs the contract has produced on the provided buf map and transfers them to candidate outputs
     * for the next consensus round.
     * @param bufmap The contract bufmap containing the outputs produced by the contract.
     */
    void extract_user_outputs_from_contract_bufmap(sc::contract_bufmap_t &bufmap)
    {
        for (auto &[pubkey, bufs] : bufmap)
        {
            if (!bufs.outputs.empty())
            {
                std::vector<std::string_view> vect;
                // Adding public key.
                vect.push_back(pubkey);
                // Only using message to generate hash for output messages. Length is not needed.
                for (sc::contract_output &output : bufs.outputs)
                    vect.push_back(output.message);

                const std::string hash = crypto::get_hash(vect);
                ctx.candidate_user_outputs.try_emplace(
                    std::move(hash),
                    candidate_user_output(pubkey, std::move(bufs.outputs)));
            }
        }
    }

    /**
     * Increment voting table counter.
     * @param counter The counter map in which a vote should be incremented.
     * @param candidate The candidate whose vote should be increased by 1.
     */
    template <typename T>
    void increment(std::map<T, int32_t> &counter, const T &candidate)
    {
        if (counter.count(candidate))
            counter[candidate]++;
        else
            counter.try_emplace(candidate, 1);
    }

} // namespace consensus<|MERGE_RESOLUTION|>--- conflicted
+++ resolved
@@ -752,36 +752,21 @@
                 // Send matching outputs to locally connected users.
                 candidate_user_output &cand_output = cu_itr->second;
 
+                // Find user to send by pubkey.
                 const auto user_itr = usr::ctx.users.find(cand_output.userpubkey);
                 if (user_itr != usr::ctx.users.end()) // match found
                 {
-<<<<<<< HEAD
                     const usr::connected_user &user = user_itr->second;
                     msg::usrmsg::usrmsg_parser parser(user.protocol);
-
-                    std::string outputtosend;
-                    outputtosend.swap(cand_output.output);
-
-                    std::vector<uint8_t> msg;
-                    parser.create_contract_output_container(msg, outputtosend, lcl_seq_no, lcl);
-
-                    user.session.send(msg);
-=======
-                    const auto user_itr = usr::ctx.users.find(sess_itr->second); // sess_itr->second is the session id.
-                    if (user_itr != usr::ctx.users.end())                        // match found
+                    
+                    // Sending all the outputs to the user.
+                    for (sc::contract_output &output : cand_output.outputs)
                     {
-                        const usr::connected_user &user = user_itr->second;
-                        msg::usrmsg::usrmsg_parser parser(user.protocol);
-                        // Sending all the outputs to the user.
-                        for (sc::contract_output &output : cand_output.outputs)
-                        {
-                            std::vector<uint8_t> msg;
-                            parser.create_contract_output_container(msg, output.message, lcl_seq_no, lcl);
-                            user.session.send(msg);
-                            output.message.clear();
-                        }
+                        std::vector<uint8_t> msg;
+                        parser.create_contract_output_container(msg, output.message, lcl_seq_no, lcl);
+                        user.session.send(msg);
+                        output.message.clear();
                     }
->>>>>>> 51173e37
                 }
 
                 // now we can safely delete this candidate output.
