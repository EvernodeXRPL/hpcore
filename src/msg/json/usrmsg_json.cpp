--- conflicted
+++ resolved
@@ -109,11 +109,7 @@
         msg += SEP_COMMA;
         msg += msg::usrmsg::FLD_PUBKEY;
         msg += SEP_COLON;
-<<<<<<< HEAD
         msg += conf::cfg.node.pub_key_hex;
-        msg += "\"}";
-=======
-        msg += conf::cfg.pubkeyhex;
         msg += SEP_COMMA;
         msg += msg::usrmsg::FLD_UNL;
         msg += "\":[";
@@ -127,7 +123,6 @@
                 msg += ",";
         }
         msg += "]}";
->>>>>>> 1a954ad9
     }
 
     /**
