--- conflicted
+++ resolved
@@ -389,11 +389,8 @@
                 stringlist_to_flatbuf_bytearrayvector(builder, p.hash_inputs),
                 stringlist_to_flatbuf_bytearrayvector(builder, p.hash_outputs),
                 hash_to_flatbuff_bytes(builder, p.state),
-<<<<<<< HEAD
-                sv_to_flatbuff_bytes(builder, p.unl_hash));
-=======
+                sv_to_flatbuff_bytes(builder, p.unl_hash),
                 unl_changeset);
->>>>>>> a87e8a0c
 
         const flatbuffers::Offset<Content> message = CreateContent(builder, Message_Proposal_Message, proposal.Union());
         builder.Finish(message); // Finished building message content to get serialised content.
