--- conflicted
+++ resolved
@@ -703,49 +703,6 @@
         return builder.CreateVector(fbvec);
     }
 
-<<<<<<< HEAD
-=======
-    const std::map<uint64_t, const p2p::history_ledger_block>
-    flatbuf_historyledgermap_to_historyledgermap(const flatbuffers::Vector<flatbuffers::Offset<HistoryLedgerBlockPair>> *fbvec)
-    {
-        std::map<uint64_t, const p2p::history_ledger_block> map;
-
-        for (const HistoryLedgerBlockPair *pair : *fbvec)
-        {
-            std::list<usr::submitted_user_input> msglist;
-
-            p2p::history_ledger_block ledger;
-
-            ledger.lcl = flatbuff_bytes_to_sv(pair->ledger()->lcl());
-            auto raw = pair->ledger()->block_buffer();
-            ledger.block_buffer = std::vector<uint8_t>(raw->begin(), raw->end());
-
-            map.emplace(pair->seq_no(), std::move(ledger));
-        }
-        return map;
-    }
-
-    const flatbuffers::Offset<flatbuffers::Vector<flatbuffers::Offset<HistoryLedgerBlockPair>>>
-    historyledgermap_to_flatbuf_historyledgermap(flatbuffers::FlatBufferBuilder &builder, const std::map<uint64_t, const p2p::history_ledger_block> &map)
-    {
-        std::vector<flatbuffers::Offset<HistoryLedgerBlockPair>> fbvec;
-        fbvec.reserve(map.size());
-        for (auto const &[seq_no, ledger] : map)
-        {
-            flatbuffers::Offset<HistoryLedgerBlock> history_ledger = CreateHistoryLedgerBlock(
-                builder,
-                sv_to_flatbuff_bytes(builder, ledger.lcl),
-                builder.CreateVector(ledger.block_buffer));
-
-            fbvec.push_back(CreateHistoryLedgerBlockPair(
-                builder,
-                seq_no,
-                history_ledger));
-        }
-        return builder.CreateVector(fbvec);
-    }
-
->>>>>>> 033b5fa7
     void flatbuf_hpfsfshashentry_to_hpfsfshashentry(std::unordered_map<std::string, p2p::hpfs_fs_hash_entry> &fs_entries, const flatbuffers::Vector<flatbuffers::Offset<Hpfs_FS_Hash_Entry>> *fhashes)
     {
         for (const Hpfs_FS_Hash_Entry *f_hash : *fhashes)
