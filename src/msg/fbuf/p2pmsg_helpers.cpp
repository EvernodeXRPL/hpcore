#include "../../pchheader.hpp"
#include "../../conf.hpp"
#include "../../crypto.hpp"
#include "../../util/util.hpp"
#include "../../hplog.hpp"
#include "../../util/h32.hpp"
#include "../../unl.hpp"
#include "p2pmsg_container_generated.h"
#include "p2pmsg_content_generated.h"
#include "common_helpers.hpp"
#include "p2pmsg_helpers.hpp"

namespace msg::fbuf::p2pmsg
{

    // Length of a peer connection challange.
    constexpr size_t PEERCHALLENGE_LEN = 16;

    // Max size of messages which are subjected to time (too old) check.
    constexpr size_t MAX_SIZE_FOR_TIME_CHECK = 1 * 1024 * 1024; // 1 MB

    /**
     * This section contains Flatbuffer message reading/writing helpers.
     * These helpers are mainly used by peer_session_handler.
     * 
     * All Flatbuffer peer messages are 'Container' messages. 'Container' message is a bucket
     * which some common headers (version, singature etc..) and the message 'Content' (Proposal, NPL etc..).
     * 
     * Therefore, when constructing peer messages, we have to first construct 'Content' message and then
     * place the 'Content' inside a 'Conatiner. 'Content' and 'Container' messages are constructed using
     * Flatbuffer builders.
     * 
     * Reading is also 2 steps because of this. We have first interprit the 'Container' message from the
     * received data and then interprit the 'Content' portion of it separately to read the actual content.
     */

    //---Message validation helpers---/

    /**
     * Verifies Conatiner message structure and outputs faltbuffer Container pointer to access the given buffer.
     * 
     * @param container_ref A pointer reference to assign the pointer to the Container object.
     * @param container_buf The buffer containing the data that should be validated and interpreted
     *                      via the container pointer.
     * @return 0 on successful verification. -1 for failure.
     */
    int validate_and_extract_container(const Container **container_ref, std::string_view container_buf)
    {
        //Accessing message buffer
        const uint8_t *container_buf_ptr = reinterpret_cast<const uint8_t *>(container_buf.data());
        const size_t container_buf_size = container_buf.length();

        //Defining Flatbuffer verifier (default max depth = 64, max_tables = 1000000,)
        flatbuffers::Verifier container_verifier(container_buf_ptr, container_buf_size);

        //Verify container message using flatbuffer verifier
        if (!VerifyContainerBuffer(container_verifier))
        {
            LOG_DEBUG << "Flatbuffer verify: Bad peer message container.";
            return -1;
        }

        //Get message container
        const Container *container = GetContainer(container_buf_ptr);

        //check protocol version of message whether it is greater than minimum supported protocol version.
        const uint16_t version = container->version();
        if (version < util::MIN_PEERMSG_VERSION)
        {
            LOG_DEBUG << "Peer message is from unsupported protocol version (" << version << ").";
            return -1;
        }

        //check message timestamp (ignore this for large messages).
        if (container_buf_size <= MAX_SIZE_FOR_TIME_CHECK)
        {
            const uint64_t time_now = util::get_epoch_milliseconds();
            if (container->timestamp() < (time_now - conf::cfg.contract.roundtime * 4))
            {
                LOG_DEBUG << "Peer message is too old.";
                return -1;
            }
        }

        //Assign container and content out params.
        *container_ref = container;
        return 0;
    }

    /**
     * Validates the container message signing keys to see if the message is from a trusted source (UNL).
     * @return 0 on successful verification. -1 for failure.
     */
    int validate_container_trust(const Container *container)
    {
        std::string_view msg_pubkey = flatbuff_bytes_to_sv(container->pubkey());
        std::string_view msg_sig = flatbuff_bytes_to_sv(container->signature());

        if (msg_pubkey.empty() || msg_sig.empty())
        {
            LOG_DEBUG << "Peer message key pair incomplete. Trust verification failed.";
            return -1;
        }

        //validate if the message is not from a unl node.
        if (!unl::exists(std::string(msg_pubkey)))
        {
            LOG_DEBUG << "Peer message pubkey verification failed. Not a UNL node.";
            return -1;
        }

        //verify message signature.
        //this is performed towards end since this is bit expensive
        std::string_view msg_content = flatbuff_bytes_to_sv(container->content());

        if (crypto::verify(msg_content, msg_sig, msg_pubkey) != 0)
        {
            LOG_DEBUG << "Peer message signature verification failed.";
            return -1;
        }

        return 0;
    }

    /**
     * Verifies the Content message structure and outputs faltbuffer Content pointer to access the given buffer.
     * 
     * @param content_ref A pointer reference to assign the pointer to the Content object.
     * @param content_ptr Pointer to the buffer containing the data that should validated and interpreted
     *                      via the container pointer.
     * @param content_size Data buffer size.
     * @return 0 on successful verification. -1 for failure.
     */
    int validate_and_extract_content(const Content **content_ref, const uint8_t *content_ptr, const flatbuffers::uoffset_t content_size)
    {
        //Defining Flatbuffer verifier for message content verification.
        //Since content is also serialised by using Flatbuffer we can verify it using Flatbuffer.
        flatbuffers::Verifier content_verifier(content_ptr, content_size);

        //verify content message using flatbuffer verifier.
        if (!VerifyContainerBuffer(content_verifier))
        {
            LOG_DEBUG << "Flatbuffer verify: Bad content.";
            return -1;
        }

        *content_ref = GetContent(content_ptr);
        return 0;
    }

    //---Message reading helpers---/

    /**
     * Returns challenge from the peer challenge message.
     * @param The Flatbuffer peer challenge message received from the peer.
     * @return Peer challenge struct.
     */
    const p2p::peer_challenge get_peer_challenge_from_msg(const Peer_Challenge_Message &msg)
    {
        return {
            std::string(flatbuff_str_to_sv(msg.contract_id())),
            msg.roundtime(),
            std::string(flatbuff_str_to_sv(msg.challenge()))};
    }

    /**
     * Creates a peer challenge response struct from the given peer challenge response message.
     * @param The Flatbuffer peer challenge response message received from the peer.
     * @return A peer challenge response struct representing the message.
     */
    const p2p::peer_challenge_response create_peer_challenge_response_from_msg(const Peer_Challenge_Response_Message &msg, const flatbuffers::Vector<uint8_t> *pubkey)
    {
        p2p::peer_challenge_response pchalresp;

        pchalresp.challenge = flatbuff_str_to_sv(msg.challenge());
        pchalresp.signature = flatbuff_bytes_to_sv(msg.sig());
        pchalresp.pubkey = flatbuff_bytes_to_sv(pubkey);

        return pchalresp;
    }

    /**
     * Creates a non-unl proposal stuct from the given non-unl proposal message.
     * @param The Flatbuffer non-unl poporal received from the peer.
     * @return A non-unl proposal struct representing the message.
     */
    const p2p::nonunl_proposal create_nonunl_proposal_from_msg(const NonUnl_Proposal_Message &msg, const uint64_t timestamp)
    {
        p2p::nonunl_proposal nup;

        if (msg.user_inputs())
            nup.user_inputs = flatbuf_user_input_group_to_user_input_map(msg.user_inputs());

        return nup;
    }

    /**
<<<<<<< HEAD
 * Creates a proposal stuct from the given proposal message.
 * @param msg The Flatbuffer poposal received from the peer.
 * @return A proposal struct representing the message.
 */
    const p2p::proposal create_proposal_from_msg(const Proposal_Message &msg, const flatbuffers::Vector<uint8_t> *pubkey, const uint64_t timestamp, const flatbuffers::Vector<uint8_t> *lcl, const flatbuffers::Vector<uint8_t> *last_primary_shard_hash)
=======
     * Creates a history response stuct from the given histrory response message.
     * @param msg Flatbuffer History response message received from the peer.
     * @return A History response struct representing the message.
     */
    const p2p::history_response create_history_response_from_msg(const History_Response_Message &msg)
    {
        p2p::history_response hr;

        if (msg.requester_lcl())
            hr.requester_lcl = flatbuff_bytes_to_sv(msg.requester_lcl());

        if (msg.hist_ledger_blocks())
            hr.hist_ledger_blocks = flatbuf_historyledgermap_to_historyledgermap(msg.hist_ledger_blocks());

        if (msg.error())
            hr.error = (p2p::LEDGER_RESPONSE_ERROR)msg.error();

        return hr;
    }

    /**
     * Creates a proposal stuct from the given proposal message.
     * @param The Flatbuffer poposal received from the peer.
     * @return A proposal struct representing the message.
     */
    const p2p::proposal create_proposal_from_msg(const Proposal_Message &msg, const flatbuffers::Vector<uint8_t> *pubkey, const uint64_t timestamp, const flatbuffers::Vector<uint8_t> *lcl)
>>>>>>> 90641e08
    {
        p2p::proposal p;

        p.pubkey = flatbuff_bytes_to_sv(pubkey);
        p.sent_timestamp = timestamp;
        p.recv_timestamp = util::get_epoch_milliseconds();
        p.time = msg.time();
        p.roundtime = msg.roundtime();
        p.nonce = flatbuff_bytes_to_sv(msg.nonce());
        p.stage = msg.stage();
        p.lcl = flatbuff_bytes_to_sv(lcl);
        p.state_hash = flatbuff_bytes_to_sv(msg.state_hash());
        p.patch_hash = flatbuff_bytes_to_sv(msg.patch_hash());
        p.last_primary_shard_hash = flatbuff_bytes_to_sv(last_primary_shard_hash);
        p.last_blob_shard_hash = flatbuff_bytes_to_sv(msg.last_blob_shard_hash());
        p.blob_shard_seq_no = msg.blob_shard_seq_no();
        p.primary_shard_seq_no = msg.primary_shard_seq_no();

        if (msg.users())
            p.users = flatbuf_bytearrayvector_to_stringlist(msg.users());

        if (msg.input_hashes())
            p.input_hashes = flatbuf_bytearrayvector_to_stringlist(msg.input_hashes());

        if (msg.output_hash())
            p.output_hash = flatbuff_bytes_to_sv(msg.output_hash());

        if (msg.output_sig())
            p.output_sig = flatbuff_bytes_to_sv(msg.output_sig());

        return p;
    }

    /**
<<<<<<< HEAD
=======
     * Creates a history request struct from the given history request message.
     * @param msg Flatbuffer History request message received from the peer.
     * @return A History request struct representing the message.
     */
    const p2p::history_request create_history_request_from_msg(const History_Request_Message &msg, const flatbuffers::Vector<uint8_t> *lcl)
    {
        p2p::history_request hr;

        if (lcl)
            hr.requester_lcl = flatbuff_bytes_to_sv(lcl);

        if (msg.required_lcl())
            hr.required_lcl = flatbuff_bytes_to_sv(msg.required_lcl());

        return hr;
    }

    /**
>>>>>>> 90641e08
     * Creates a hpfs request struct from the given hpfs request message.
     * @param msg Flatbuffer State request message received from the peer.
     * @return A hpfs request struct representing the message.
     */
    const p2p::hpfs_request create_hpfs_request_from_msg(const Hpfs_Request_Message &msg)
    {
        p2p::hpfs_request hr;
        hr.mount_id = msg.mount_id();
        hr.block_id = msg.block_id();
        hr.is_file = msg.is_file();
        hr.parent_path = flatbuff_str_to_sv(msg.parent_path());
        hr.expected_hash = flatbuff_bytes_to_hash(msg.expected_hash());

        return hr;
    }

    /**
     * Creates a peer property list from the given peer list response message.
     * @param msg Flatbuffer Peer List response message received from the peer.
     * @return A Peer list representing the message.
     */
    const std::vector<conf::peer_properties> create_peer_list_response_from_msg(const Peer_List_Response_Message &msg)
    {
        return flatbuf_peer_propertieslist_to_peer_propertiesvector(msg.peer_list());
    }

    //---Message creation helpers---//

    /**
     * Create peer challenge message from the given challenge.
     * @param container_builder Flatbuffer builder for the container message.
     * @param challenge Challenge message needed to convert to flatbuffer message.
     */
    void create_msg_from_peer_challenge(flatbuffers::FlatBufferBuilder &container_builder, std::string &challenge)
    {
        flatbuffers::FlatBufferBuilder builder(1024);

        // We calculate the peer challenge to be a random string.
        // Use libsodium to generate the random challenge bytes.
        challenge.resize(PEERCHALLENGE_LEN);
        randombytes_buf(challenge.data(), PEERCHALLENGE_LEN);

        const flatbuffers::Offset<Peer_Challenge_Message> peer_challenge_msg =
            CreatePeer_Challenge_Message(
                builder,
                sv_to_flatbuff_str(builder, conf::cfg.contract.id),
                conf::cfg.contract.roundtime,
                sv_to_flatbuff_str(builder, challenge));

        const flatbuffers::Offset<Content> message = CreateContent(builder, Message_Peer_Challenge_Message, peer_challenge_msg.Union());
        builder.Finish(message); // Finished building message content to get serialised content.

        // Now that we have built the content message
        create_containermsg_from_content(container_builder, builder, {}, util::h32_empty, false);
    }

    /**
     * Create peer challenge response message from the given challenge.
     * @param container_builder Flatbuffer builder for the container message.
     * @param challenge Message which need to be signed and placed in the container message.
     */
    void create_peer_challenge_response_from_challenge(flatbuffers::FlatBufferBuilder &container_builder, const std::string &challenge)
    {
        flatbuffers::FlatBufferBuilder builder(1024);

        const flatbuffers::Offset<Peer_Challenge_Response_Message> challenge_resp_msg =
            CreatePeer_Challenge_Response_Message(
                builder,
                sv_to_flatbuff_str(builder, challenge),
                sv_to_flatbuff_bytes(builder, crypto::sign(challenge, conf::cfg.node.private_key)));

        const flatbuffers::Offset<Content> message = CreateContent(builder, Message_Peer_Challenge_Response_Message, challenge_resp_msg.Union());
        builder.Finish(message); // Finished building message content to get serialised content.

        // Now that we have built the content message,
        // we need to sign it and place it inside a container message.
        create_containermsg_from_content(container_builder, builder, {}, util::h32_empty, true);
    }

    void create_msg_from_nonunl_proposal(flatbuffers::FlatBufferBuilder &container_builder, const p2p::nonunl_proposal &nup)
    {
        flatbuffers::FlatBufferBuilder builder(1024);

        const flatbuffers::Offset<NonUnl_Proposal_Message> nupmsg =
            CreateNonUnl_Proposal_Message(
                builder,
                user_input_map_to_flatbuf_user_input_group(builder, nup.user_inputs));

        const flatbuffers::Offset<Content> message = CreateContent(builder, Message_NonUnl_Proposal_Message, nupmsg.Union());
        builder.Finish(message); // Finished building message content to get serialised content.

        // Now that we have built the content message,
        // we need to sign it and place it inside a container message.
        create_containermsg_from_content(container_builder, builder, {}, util::h32_empty, false);
    }

    /**
     * Create proposal peer message from the given proposal struct.
     * @param container_builder Flatbuffer builder for the container message.
     * @param p The proposal struct to be placed in the container message.
     */
    void create_msg_from_proposal(flatbuffers::FlatBufferBuilder &container_builder, const p2p::proposal &p)
    {
        // todo:get a average propsal message size and allocate content builder based on that.
        flatbuffers::FlatBufferBuilder builder(1024);

        const flatbuffers::Offset<Proposal_Message> proposal =
            CreateProposal_Message(
                builder,
                p.stage,
                p.time,
                p.roundtime,
                sv_to_flatbuff_bytes(builder, p.nonce),
                stringlist_to_flatbuf_bytearrayvector(builder, p.users),
                stringlist_to_flatbuf_bytearrayvector(builder, p.input_hashes),
                p.primary_shard_seq_no,
                p.blob_shard_seq_no,
                hash_to_flatbuff_bytes(builder, p.last_blob_shard_hash),
                sv_to_flatbuff_bytes(builder, p.output_hash),
                sv_to_flatbuff_bytes(builder, p.output_sig),
                hash_to_flatbuff_bytes(builder, p.state_hash),
                hash_to_flatbuff_bytes(builder, p.patch_hash),
                hash_to_flatbuff_bytes(builder, p.last_primary_shard_hash));

        const flatbuffers::Offset<Content> message = CreateContent(builder, Message_Proposal_Message, proposal.Union());
        builder.Finish(message); // Finished building message content to get serialised content.

        // Now that we have built the content message,
        // we need to sign it and place it inside a container message.
        create_containermsg_from_content(container_builder, builder, p.lcl, p.last_primary_shard_hash, true);
    }

    /**
<<<<<<< HEAD
 * Ctreat npl message from the given npl output srtuct.
 * @param container_builder Flatbuffer builder for the container message.
 * @param msg The message to be sent as NPL message.
 * @param lcl Lcl value to be passed in the container message.
 */
    void create_msg_from_npl_output(flatbuffers::FlatBufferBuilder &container_builder, const std::string_view &msg, std::string_view lcl, const util::h32 &last_primary_shard_hash)
=======
     * Ctreat npl message from the given npl output srtuct.
     * @param container_builder Flatbuffer builder for the container message.
     * @param msg The message to be sent as NPL message.
     * @param lcl Lcl value to be passed in the container message.
     */
    void create_msg_from_npl_output(flatbuffers::FlatBufferBuilder &container_builder, const std::string_view &msg, std::string_view lcl)
>>>>>>> 90641e08
    {
        flatbuffers::FlatBufferBuilder builder(1024);

        const flatbuffers::Offset<Npl_Message> npl =
            CreateNpl_Message(
                builder,
                sv_to_flatbuff_bytes(builder, msg));

        const flatbuffers::Offset<Content> message = CreateContent(builder, Message_Npl_Message, npl.Union());
        builder.Finish(message); // Finished building message content to get serialised content.

        // Now that we have built the content message,
        // we need to sign it and place it inside a container message.
<<<<<<< HEAD
        create_containermsg_from_content(container_builder, builder, lcl, last_primary_shard_hash, true);
=======
        create_containermsg_from_content(container_builder, builder, lcl, true);
    }

    /**
     * Create history request message from the given history request struct.
     * @param container_builder Flatbuffer builder for the container message.
     * @param hr The History request struct to be placed in the container message.
     */
    void create_msg_from_history_request(flatbuffers::FlatBufferBuilder &container_builder, const p2p::history_request &hr)
    {
        flatbuffers::FlatBufferBuilder builder(1024);

        flatbuffers::Offset<History_Request_Message> hrmsg =
            CreateHistory_Request_Message(
                builder,
                sv_to_flatbuff_bytes(builder, hr.required_lcl));

        flatbuffers::Offset<Content> message = CreateContent(builder, Message_History_Request_Message, hrmsg.Union());
        builder.Finish(message); // Finished building message content to get serialised content.

        // Now that we have built the content message,
        // we need to sign it and place it inside a container message.
        create_containermsg_from_content(container_builder, builder, hr.requester_lcl, false);
    }

    /**
     * Create history response message from the given history response struct.
     * @param container_builder Flatbuffer builder for the container message.
     * @param hr The History response struct to be placed in the container message.
     */
    void create_msg_from_history_response(flatbuffers::FlatBufferBuilder &container_builder, const p2p::history_response &hr)
    {
        flatbuffers::FlatBufferBuilder builder(1024);

        flatbuffers::Offset<History_Response_Message> hrmsg =
            CreateHistory_Response_Message(
                builder,
                sv_to_flatbuff_bytes(builder, hr.requester_lcl),
                historyledgermap_to_flatbuf_historyledgermap(builder, hr.hist_ledger_blocks),
                (Ledger_Response_Error)hr.error);

        flatbuffers::Offset<Content> message = CreateContent(builder, Message_History_Response_Message, hrmsg.Union());
        builder.Finish(message); // Finished building message content to get serialised content.

        // Now that we have built the content message,
        // we need to sign it and place it inside a container message.
        create_containermsg_from_content(container_builder, builder, {}, false);
>>>>>>> 90641e08
    }

    /**
     * Create hpfs request message from the given hpfs request struct.
     * @param container_builder Flatbuffer builder for the container message.
     * @param hr The hpfs request struct to be placed in the container message.
     */
    void create_msg_from_hpfs_request(flatbuffers::FlatBufferBuilder &container_builder, const p2p::hpfs_request &hr, std::string_view lcl, const util::h32 &last_primary_shard_hash)
    {
        flatbuffers::FlatBufferBuilder builder(1024);

        flatbuffers::Offset<Hpfs_Request_Message> srmsg =
            CreateHpfs_Request_Message(
                builder,
                hr.mount_id,
                sv_to_flatbuff_str(builder, hr.parent_path),
                hr.is_file,
                hr.block_id,
                hash_to_flatbuff_bytes(builder, hr.expected_hash));

        flatbuffers::Offset<Content> message = CreateContent(builder, Message_Hpfs_Request_Message, srmsg.Union());
        builder.Finish(message); // Finished building message content to get serialised content.

        // Now that we have built the content message,
        // we need to sign it and place it inside a container message.
        create_containermsg_from_content(container_builder, builder, lcl, last_primary_shard_hash, false);
    }

    /**
     * Create content response message from the given content response.
     * @param container_builder Flatbuffer builder for the container message.
     * @param path The path of the directory.
     * @param mount_id The mount id of the relavent hpfs mount.
     * @param hash_nodes File or directory entries with hashes in the given parent path.
     * @param expected_hash The exptected hash of the requested path.
     * @param lcl Lcl to be include in the container msg.
     */
    void create_msg_from_fsentry_response(
        flatbuffers::FlatBufferBuilder &container_builder, const std::string_view path, const uint32_t mount_id,
        std::vector<hpfs::child_hash_node> &hash_nodes, util::h32 expected_hash, std::string_view lcl, const util::h32 &last_primary_shard_hash)
    {
        flatbuffers::FlatBufferBuilder builder(1024);

        const flatbuffers::Offset<Fs_Entry_Response> resp =
            CreateFs_Entry_Response(
                builder,
                hpfsfshashentry_to_flatbuff_hpfsfshashentry(builder, hash_nodes));

        const flatbuffers::Offset<Hpfs_Response_Message> st_resp = CreateHpfs_Response_Message(
            builder, Hpfs_Response_Fs_Entry_Response,
            resp.Union(),
            hash_to_flatbuff_bytes(builder, expected_hash),
            sv_to_flatbuff_str(builder, path), mount_id);

        flatbuffers::Offset<Content> message = CreateContent(builder, Message_Hpfs_Response_Message, st_resp.Union());
        builder.Finish(message); // Finished building message content to get serialised content.

        // Now that we have built the content message,
        // we need to sign it and place it inside a container message.
        create_containermsg_from_content(container_builder, builder, lcl, last_primary_shard_hash, true);
    }

    /**
     * Create content response message from the given content response.
     * @param container_builder Flatbuffer builder for the container message.
     * @param path The path of the directory.
     * @param mount_id The mount id of the relavent hpfs mount.
     * @param hashmap Hashmap of the file
     * @param lcl Lcl to be include in the container msg.
     */
    void create_msg_from_filehashmap_response(
        flatbuffers::FlatBufferBuilder &container_builder, std::string_view path, const uint32_t mount_id,
        std::vector<util::h32> &hashmap, std::size_t file_length, util::h32 expected_hash, std::string_view lcl, const util::h32 &last_primary_shard_hash)
    {
        // todo:get a average propsal message size and allocate content builder based on that.
        flatbuffers::FlatBufferBuilder builder(1024);

        std::string_view hashmap_sv(reinterpret_cast<const char *>(hashmap.data()), hashmap.size() * sizeof(util::h32));

        const flatbuffers::Offset<File_HashMap_Response> resp =
            CreateFile_HashMap_Response(
                builder,
                file_length,
                sv_to_flatbuff_bytes(builder, hashmap_sv));

        const flatbuffers::Offset<Hpfs_Response_Message> st_resp = CreateHpfs_Response_Message(
            builder,
            Hpfs_Response_File_HashMap_Response,
            resp.Union(),
            hash_to_flatbuff_bytes(builder, expected_hash),
            sv_to_flatbuff_str(builder, path), mount_id);

        flatbuffers::Offset<Content> message = CreateContent(builder, Message_Hpfs_Response_Message, st_resp.Union());
        builder.Finish(message); // Finished building message content to get serialised content.

        // Now that we have built the content message,
        // we need to sign it and place it inside a container message.
        create_containermsg_from_content(container_builder, builder, lcl, last_primary_shard_hash, true);
    }

    /**
<<<<<<< HEAD
 * Create content response message from the given content response.
 * @param container_builder Flatbuffer builder for the container message.
 * @param block_resp Block response struct to place in the message.
 * @param mount_id The mount id of the relavent hpfs mount.
 * @param lcl Lcl to be include in the container message.
 */
    void create_msg_from_block_response(flatbuffers::FlatBufferBuilder &container_builder, p2p::block_response &block_resp, const uint32_t mount_id, std::string_view lcl, const util::h32 &last_primary_shard_hash)
=======
     * Create content response message from the given content response.
     * @param container_builder Flatbuffer builder for the container message.
     * @param block_resp Block response struct to place in the message.
     * @param mount_id The mount id of the relavent hpfs mount.
     * @param lcl Lcl to be include in the container message.
     */
    void create_msg_from_block_response(flatbuffers::FlatBufferBuilder &container_builder, p2p::block_response &block_resp, const uint32_t mount_id, std::string_view lcl)
>>>>>>> 90641e08
    {
        // todo:get a average propsal message size and allocate content builder based on that.
        flatbuffers::FlatBufferBuilder builder(1024);

        const flatbuffers::Offset<Block_Response> resp =
            CreateBlock_Response(
                builder,
                block_resp.block_id,
                sv_to_flatbuff_bytes(builder, block_resp.data));

        const flatbuffers::Offset<Hpfs_Response_Message> st_resp = CreateHpfs_Response_Message(
            builder,
            Hpfs_Response_Block_Response,
            resp.Union(),
            hash_to_flatbuff_bytes(builder, block_resp.hash),
            sv_to_flatbuff_str(builder, block_resp.path), mount_id);

        flatbuffers::Offset<Content> message = CreateContent(builder, Message_Hpfs_Response_Message, st_resp.Union());
        builder.Finish(message); // Finished building message content to get serialised content.

        // Now that we have built the content message,
        // we need to sign it and place it inside a container message.
        create_containermsg_from_content(container_builder, builder, lcl, last_primary_shard_hash, true);
    }

    /**
     * Create connected status announcement message.
     * @param container_builder Flatbuffer builder for the container message.
     * @param need_consensus_msg_forwarding True if number of connections are below threshold and false otherwise.
     * @param lcl Lcl value to be passed in the container message.
     */
    void create_msg_from_peer_requirement_announcement(flatbuffers::FlatBufferBuilder &container_builder, const bool need_consensus_msg_forwarding, std::string_view lcl, const util::h32 &last_primary_shard_hash)
    {
        flatbuffers::FlatBufferBuilder builder(1024);

        const flatbuffers::Offset<Peer_Requirement_Announcement_Message> announcement =
            CreatePeer_Requirement_Announcement_Message(
                builder,
                need_consensus_msg_forwarding);

        const flatbuffers::Offset<Content> message = CreateContent(builder, Message_Peer_Requirement_Announcement_Message, announcement.Union());
        builder.Finish(message); // Finished building message content to get serialised content.

        // Now that we have built the content message,
        create_containermsg_from_content(container_builder, builder, lcl, last_primary_shard_hash, false);
    }

    /**
     * Create available capacity announcement message.
     * @param container_builder Flatbuffer builder for the container message.
     * @param available_capacity Number of incoming connection slots available, -1 means there's no limitation for connections.
     * @param timestamp Announced timestamp.
     * @param lcl Lcl value to be passed in the container message.
     */
    void create_msg_from_available_capacity_announcement(flatbuffers::FlatBufferBuilder &container_builder, const int16_t &available_capacity, const uint64_t &timestamp, std::string_view lcl, const util::h32 &last_primary_shard_hash)
    {
        flatbuffers::FlatBufferBuilder builder(1024);

        const flatbuffers::Offset<Available_Capacity_Announcement_Message> announcement =
            CreateAvailable_Capacity_Announcement_Message(
                builder,
                available_capacity,
                timestamp);

        const flatbuffers::Offset<Content> message = CreateContent(builder, Message_Available_Capacity_Announcement_Message, announcement.Union());
        builder.Finish(message); // Finished building message content to get serialised content.

        // Now that we have built the content message,
        create_containermsg_from_content(container_builder, builder, lcl, last_primary_shard_hash, false);
    }

    /**
     * Create peer list request message.
     * @param container_builder Flatbuffer builder for the container message.
     * @param lcl Lcl value to be passed in the container message.
     */
    void create_msg_from_peer_list_request(flatbuffers::FlatBufferBuilder &container_builder, std::string_view lcl, const util::h32 &last_primary_shard_hash)
    {
        flatbuffers::FlatBufferBuilder builder(1024);

        const flatbuffers::Offset<Peer_List_Request_Message> request =
            CreatePeer_List_Request_Message(
                builder);

        const flatbuffers::Offset<Content> message = CreateContent(builder, Message_Peer_List_Request_Message, request.Union());
        builder.Finish(message); // Finished building message content to get serialised content.

        // Now that we have built the content message,
        create_containermsg_from_content(container_builder, builder, lcl, last_primary_shard_hash, false);
    }

    /**
     * Create peer list response message.
     * @param container_builder Flatbuffer builder for the container message.
     * @param peers Peer list to be sent to another peer.
     * @param skipping_peer Peer that does not need to be sent.
     * @param lcl Lcl value to be passed in the container message.
     */
<<<<<<< HEAD
    void create_msg_from_peer_list_response(flatbuffers::FlatBufferBuilder &container_builder, const std::vector<conf::peer_properties> &peers, const std::optional<conf::ip_port_prop> &skipping_ip_port, std::string_view lcl, const util::h32 &last_primary_shard_hash)
=======
    void create_msg_from_peer_list_response(flatbuffers::FlatBufferBuilder &container_builder, const std::vector<conf::peer_properties> &peers, const std::optional<conf::peer_ip_port> &skipping_ip_port, std::string_view lcl)
>>>>>>> 90641e08
    {
        flatbuffers::FlatBufferBuilder builder(1024);

        const flatbuffers::Offset<Peer_List_Response_Message> response =
            CreatePeer_List_Response_Message(
                builder,
                peer_propertiesvector_to_flatbuf_peer_propertieslist(builder, peers, skipping_ip_port));

        const flatbuffers::Offset<Content> message = CreateContent(builder, Message_Peer_List_Response_Message, response.Union());
        builder.Finish(message); // Finished building message content to get serialised content.

        // Now that we have built the content message,
        create_containermsg_from_content(container_builder, builder, lcl, last_primary_shard_hash, false);
    }

    /**
     * Creates a Flatbuffer container message from the given Content message.
     * @param container_builder The Flatbuffer builder to which the final container message should be written to.
     * @param content_builder The Flatbuffer builder containing the content message that should be placed
     *                        inside the container message.
     * @param sign Whether to sign the message content.
     */
    void create_containermsg_from_content(
        flatbuffers::FlatBufferBuilder &container_builder, const flatbuffers::FlatBufferBuilder &content_builder, std::string_view lcl, const util::h32 &last_primary_shard_hash, const bool sign)
    {
        const uint8_t *content_buf = content_builder.GetBufferPointer();
        const flatbuffers::uoffset_t content_size = content_builder.GetSize();

        // Create container message content from serialised content from previous step.
        const flatbuffers::Offset<flatbuffers::Vector<uint8_t>> content = container_builder.CreateVector(content_buf, content_size);

        flatbuffers::Offset<flatbuffers::Vector<uint8_t>> pubkey_offset = 0;
        flatbuffers::Offset<flatbuffers::Vector<uint8_t>> sig_offset = 0;

        flatbuffers::Offset<flatbuffers::Vector<uint8_t>> lcl_offset = 0;
        flatbuffers::Offset<flatbuffers::Vector<uint8_t>> lsh_offset = 0; // Lash shard hash offset.

        if (sign)
        {
            // Sign message content with this node's private key.
            std::string_view content_to_sign(reinterpret_cast<const char *>(content_buf), content_size);

            sig_offset = sv_to_flatbuff_bytes(container_builder, crypto::sign(content_to_sign, conf::cfg.node.private_key));
            pubkey_offset = sv_to_flatbuff_bytes(container_builder, conf::cfg.node.public_key);
        }

        if (!lcl.empty())
            lcl_offset = sv_to_flatbuff_bytes(container_builder, lcl);

        lsh_offset = hash_to_flatbuff_bytes(container_builder, last_primary_shard_hash);

        const flatbuffers::Offset<Container> container_message = CreateContainer(
            container_builder,
            util::PEERMSG_VERSION,
            util::get_epoch_milliseconds(),
            pubkey_offset,
            lcl_offset,
            lsh_offset,
            sig_offset,
            content);

        // Finish building message container to get serialised message.
        container_builder.Finish(container_message);
    }

    //---Conversion helpers from flatbuffers data types to std data types---//

    const std::unordered_map<std::string, std::list<usr::submitted_user_input>>
    flatbuf_user_input_group_to_user_input_map(const flatbuffers::Vector<flatbuffers::Offset<UserInputGroup>> *fbvec)
    {
        std::unordered_map<std::string, std::list<usr::submitted_user_input>> map;
        map.reserve(fbvec->size());
        for (const UserInputGroup *group : *fbvec)
        {
            std::list<usr::submitted_user_input> user_inputs_list;

            for (const auto msg : *group->messages())
            {
                user_inputs_list.push_back(usr::submitted_user_input{
                    std::string(flatbuff_bytes_to_sv(msg->input_container())),
                    std::string(flatbuff_bytes_to_sv(msg->signature())),
                    static_cast<util::PROTOCOL>(msg->protocol())});
            }

            map.emplace(flatbuff_bytes_to_sv(group->pubkey()), std::move(user_inputs_list));
        }
        return map;
    }

    //---Conversion helpers from std data types to flatbuffers data types---//
    //---These are used in constructing Flatbuffer messages using builders---//

    const flatbuffers::Offset<flatbuffers::Vector<flatbuffers::Offset<UserInputGroup>>>
    user_input_map_to_flatbuf_user_input_group(flatbuffers::FlatBufferBuilder &builder, const std::unordered_map<std::string, std::list<usr::submitted_user_input>> &map)
    {
        std::vector<flatbuffers::Offset<UserInputGroup>> fbvec;
        fbvec.reserve(map.size());
        for (const auto &[pubkey, msglist] : map)
        {
            std::vector<flatbuffers::Offset<UserInput>> fbmsgsvec;
            for (const usr::submitted_user_input &msg : msglist)
            {
                fbmsgsvec.push_back(CreateUserInput(
                    builder,
                    sv_to_flatbuff_bytes(builder, msg.input_container),
                    sv_to_flatbuff_bytes(builder, msg.sig),
                    static_cast<uint8_t>(msg.protocol)));
            }

            fbvec.push_back(CreateUserInputGroup(
                builder,
                sv_to_flatbuff_bytes(builder, pubkey),
                builder.CreateVector(fbmsgsvec)));
        }
        return builder.CreateVector(fbvec);
    }

    void flatbuf_hpfsfshashentry_to_hpfsfshashentry(std::unordered_map<std::string, p2p::hpfs_fs_hash_entry> &fs_entries, const flatbuffers::Vector<flatbuffers::Offset<Hpfs_FS_Hash_Entry>> *fhashes)
    {
        for (const Hpfs_FS_Hash_Entry *f_hash : *fhashes)
        {
            p2p::hpfs_fs_hash_entry entry;
            entry.name = flatbuff_str_to_sv(f_hash->name());
            entry.is_file = f_hash->is_file();
            entry.hash = flatbuff_bytes_to_hash(f_hash->hash());

            fs_entries.emplace(entry.name, std::move(entry));
        }
    }

    flatbuffers::Offset<flatbuffers::Vector<flatbuffers::Offset<Hpfs_FS_Hash_Entry>>>
    hpfsfshashentry_to_flatbuff_hpfsfshashentry(
        flatbuffers::FlatBufferBuilder &builder,
        std::vector<hpfs::child_hash_node> &hash_nodes)
    {
        std::vector<flatbuffers::Offset<Hpfs_FS_Hash_Entry>> fbvec;
        fbvec.reserve(hash_nodes.size());
        for (auto const &hash_node : hash_nodes)
        {
            flatbuffers::Offset<Hpfs_FS_Hash_Entry> hpfs_fs_entry = CreateHpfs_FS_Hash_Entry(
                builder,
                sv_to_flatbuff_str(builder, hash_node.name),
                hash_node.is_file,
                hash_to_flatbuff_bytes(builder, hash_node.hash));

            fbvec.push_back(hpfs_fs_entry);
        }
        return builder.CreateVector(fbvec);
    }

    /**
     * Create peer list message from the given vector of peer properties structs.
     * @param container_builder Flatbuffer builder for the container message.
     * @param peers The Vector of peer properties to be placed in the container message.
     * @param skipping_peer Peer that does not need to be sent.
     */
    const flatbuffers::Offset<flatbuffers::Vector<flatbuffers::Offset<Peer_Properties>>>
    peer_propertiesvector_to_flatbuf_peer_propertieslist(flatbuffers::FlatBufferBuilder &builder, const std::vector<conf::peer_properties> &peers, const std::optional<conf::peer_ip_port> &skipping_ip_port)
    {
        std::vector<flatbuffers::Offset<Peer_Properties>> fbvec;
        fbvec.reserve(peers.size());
        for (auto peer : peers)
        {
            // Skipping the requestedc peer from the peer list response.
            if (!skipping_ip_port.has_value() || peer.ip_port != skipping_ip_port.value())
                fbvec.push_back(CreatePeer_Properties(
                    builder,
                    sv_to_flatbuff_str(builder, peer.ip_port.host_address),
                    peer.ip_port.port,
                    peer.available_capacity,
                    peer.timestamp));
        }
        return builder.CreateVector(fbvec);
    }

    /**
     * Create vector of peer properties structs from the given peer list message.
     * @param fbvec The peer list message to be convert to a list of peer properties structs.
     */
    const std::vector<conf::peer_properties>
    flatbuf_peer_propertieslist_to_peer_propertiesvector(const flatbuffers::Vector<flatbuffers::Offset<Peer_Properties>> *fbvec)
    {
        std::vector<conf::peer_properties> peers;

        for (const Peer_Properties *peer : *fbvec)
        {
            conf::peer_properties properties;

            properties.ip_port.host_address = flatbuff_str_to_sv(peer->host_address());
            properties.ip_port.port = peer->port();
            properties.timestamp = peer->timestamp();
            properties.available_capacity = peer->available_capacity();

            peers.push_back(properties);
        }
        return peers;
    }
} // namespace msg::fbuf::p2pmsg<|MERGE_RESOLUTION|>--- conflicted
+++ resolved
@@ -195,40 +195,11 @@
     }
 
     /**
-<<<<<<< HEAD
  * Creates a proposal stuct from the given proposal message.
  * @param msg The Flatbuffer poposal received from the peer.
  * @return A proposal struct representing the message.
  */
     const p2p::proposal create_proposal_from_msg(const Proposal_Message &msg, const flatbuffers::Vector<uint8_t> *pubkey, const uint64_t timestamp, const flatbuffers::Vector<uint8_t> *lcl, const flatbuffers::Vector<uint8_t> *last_primary_shard_hash)
-=======
-     * Creates a history response stuct from the given histrory response message.
-     * @param msg Flatbuffer History response message received from the peer.
-     * @return A History response struct representing the message.
-     */
-    const p2p::history_response create_history_response_from_msg(const History_Response_Message &msg)
-    {
-        p2p::history_response hr;
-
-        if (msg.requester_lcl())
-            hr.requester_lcl = flatbuff_bytes_to_sv(msg.requester_lcl());
-
-        if (msg.hist_ledger_blocks())
-            hr.hist_ledger_blocks = flatbuf_historyledgermap_to_historyledgermap(msg.hist_ledger_blocks());
-
-        if (msg.error())
-            hr.error = (p2p::LEDGER_RESPONSE_ERROR)msg.error();
-
-        return hr;
-    }
-
-    /**
-     * Creates a proposal stuct from the given proposal message.
-     * @param The Flatbuffer poposal received from the peer.
-     * @return A proposal struct representing the message.
-     */
-    const p2p::proposal create_proposal_from_msg(const Proposal_Message &msg, const flatbuffers::Vector<uint8_t> *pubkey, const uint64_t timestamp, const flatbuffers::Vector<uint8_t> *lcl)
->>>>>>> 90641e08
     {
         p2p::proposal p;
 
@@ -263,27 +234,6 @@
     }
 
     /**
-<<<<<<< HEAD
-=======
-     * Creates a history request struct from the given history request message.
-     * @param msg Flatbuffer History request message received from the peer.
-     * @return A History request struct representing the message.
-     */
-    const p2p::history_request create_history_request_from_msg(const History_Request_Message &msg, const flatbuffers::Vector<uint8_t> *lcl)
-    {
-        p2p::history_request hr;
-
-        if (lcl)
-            hr.requester_lcl = flatbuff_bytes_to_sv(lcl);
-
-        if (msg.required_lcl())
-            hr.required_lcl = flatbuff_bytes_to_sv(msg.required_lcl());
-
-        return hr;
-    }
-
-    /**
->>>>>>> 90641e08
      * Creates a hpfs request struct from the given hpfs request message.
      * @param msg Flatbuffer State request message received from the peer.
      * @return A hpfs request struct representing the message.
@@ -417,21 +367,12 @@
     }
 
     /**
-<<<<<<< HEAD
  * Ctreat npl message from the given npl output srtuct.
  * @param container_builder Flatbuffer builder for the container message.
  * @param msg The message to be sent as NPL message.
  * @param lcl Lcl value to be passed in the container message.
  */
     void create_msg_from_npl_output(flatbuffers::FlatBufferBuilder &container_builder, const std::string_view &msg, std::string_view lcl, const util::h32 &last_primary_shard_hash)
-=======
-     * Ctreat npl message from the given npl output srtuct.
-     * @param container_builder Flatbuffer builder for the container message.
-     * @param msg The message to be sent as NPL message.
-     * @param lcl Lcl value to be passed in the container message.
-     */
-    void create_msg_from_npl_output(flatbuffers::FlatBufferBuilder &container_builder, const std::string_view &msg, std::string_view lcl)
->>>>>>> 90641e08
     {
         flatbuffers::FlatBufferBuilder builder(1024);
 
@@ -445,57 +386,7 @@
 
         // Now that we have built the content message,
         // we need to sign it and place it inside a container message.
-<<<<<<< HEAD
         create_containermsg_from_content(container_builder, builder, lcl, last_primary_shard_hash, true);
-=======
-        create_containermsg_from_content(container_builder, builder, lcl, true);
-    }
-
-    /**
-     * Create history request message from the given history request struct.
-     * @param container_builder Flatbuffer builder for the container message.
-     * @param hr The History request struct to be placed in the container message.
-     */
-    void create_msg_from_history_request(flatbuffers::FlatBufferBuilder &container_builder, const p2p::history_request &hr)
-    {
-        flatbuffers::FlatBufferBuilder builder(1024);
-
-        flatbuffers::Offset<History_Request_Message> hrmsg =
-            CreateHistory_Request_Message(
-                builder,
-                sv_to_flatbuff_bytes(builder, hr.required_lcl));
-
-        flatbuffers::Offset<Content> message = CreateContent(builder, Message_History_Request_Message, hrmsg.Union());
-        builder.Finish(message); // Finished building message content to get serialised content.
-
-        // Now that we have built the content message,
-        // we need to sign it and place it inside a container message.
-        create_containermsg_from_content(container_builder, builder, hr.requester_lcl, false);
-    }
-
-    /**
-     * Create history response message from the given history response struct.
-     * @param container_builder Flatbuffer builder for the container message.
-     * @param hr The History response struct to be placed in the container message.
-     */
-    void create_msg_from_history_response(flatbuffers::FlatBufferBuilder &container_builder, const p2p::history_response &hr)
-    {
-        flatbuffers::FlatBufferBuilder builder(1024);
-
-        flatbuffers::Offset<History_Response_Message> hrmsg =
-            CreateHistory_Response_Message(
-                builder,
-                sv_to_flatbuff_bytes(builder, hr.requester_lcl),
-                historyledgermap_to_flatbuf_historyledgermap(builder, hr.hist_ledger_blocks),
-                (Ledger_Response_Error)hr.error);
-
-        flatbuffers::Offset<Content> message = CreateContent(builder, Message_History_Response_Message, hrmsg.Union());
-        builder.Finish(message); // Finished building message content to get serialised content.
-
-        // Now that we have built the content message,
-        // we need to sign it and place it inside a container message.
-        create_containermsg_from_content(container_builder, builder, {}, false);
->>>>>>> 90641e08
     }
 
     /**
@@ -597,7 +488,6 @@
     }
 
     /**
-<<<<<<< HEAD
  * Create content response message from the given content response.
  * @param container_builder Flatbuffer builder for the container message.
  * @param block_resp Block response struct to place in the message.
@@ -605,15 +495,6 @@
  * @param lcl Lcl to be include in the container message.
  */
     void create_msg_from_block_response(flatbuffers::FlatBufferBuilder &container_builder, p2p::block_response &block_resp, const uint32_t mount_id, std::string_view lcl, const util::h32 &last_primary_shard_hash)
-=======
-     * Create content response message from the given content response.
-     * @param container_builder Flatbuffer builder for the container message.
-     * @param block_resp Block response struct to place in the message.
-     * @param mount_id The mount id of the relavent hpfs mount.
-     * @param lcl Lcl to be include in the container message.
-     */
-    void create_msg_from_block_response(flatbuffers::FlatBufferBuilder &container_builder, p2p::block_response &block_resp, const uint32_t mount_id, std::string_view lcl)
->>>>>>> 90641e08
     {
         // todo:get a average propsal message size and allocate content builder based on that.
         flatbuffers::FlatBufferBuilder builder(1024);
@@ -712,11 +593,7 @@
      * @param skipping_peer Peer that does not need to be sent.
      * @param lcl Lcl value to be passed in the container message.
      */
-<<<<<<< HEAD
-    void create_msg_from_peer_list_response(flatbuffers::FlatBufferBuilder &container_builder, const std::vector<conf::peer_properties> &peers, const std::optional<conf::ip_port_prop> &skipping_ip_port, std::string_view lcl, const util::h32 &last_primary_shard_hash)
-=======
-    void create_msg_from_peer_list_response(flatbuffers::FlatBufferBuilder &container_builder, const std::vector<conf::peer_properties> &peers, const std::optional<conf::peer_ip_port> &skipping_ip_port, std::string_view lcl)
->>>>>>> 90641e08
+    void create_msg_from_peer_list_response(flatbuffers::FlatBufferBuilder &container_builder, const std::vector<conf::peer_properties> &peers, const std::optional<conf::peer_ip_port> &skipping_ip_port, std::string_view lcl, const util::h32 &last_primary_shard_hash)
     {
         flatbuffers::FlatBufferBuilder builder(1024);
 
