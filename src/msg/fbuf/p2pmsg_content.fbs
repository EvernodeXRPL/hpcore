// IDL file for p2p message content schema.
// flatc -o src/msg/fbuf/ --gen-mutable --cpp src/msg/fbuf/p2pmsg_content.fbs

include "common_schema.fbs";
namespace msg.fbuf.p2pmsg;

table Peer_Challenge_Message {
    contract_id:string;
    challenge:string;
}

table Peer_Challenge_Response_Message {
    challenge:string;
    sig:[ubyte];
}

table UserInput {
    input_container:[ubyte];
    signature:[ubyte];
    protocol:uint8;
}

table UserInputGroup {
    pubkey:[ubyte];
    messages:[UserInput];
}

union Message {
    Peer_Challenge_Response_Message,
    Peer_Challenge_Message,
    NonUnl_Proposal_Message,
    Proposal_Message,
    Npl_Message,
    State_Request_Message,
    State_Response_Message,
    History_Request_Message,
    History_Response_Message,
    Peer_Requirement_Announcement_Message,
    Peer_List_Request_Message,
    Peer_List_Response_Message,
    Available_Capacity_Announcement_Message,
    Unl_Request_Message,
    Unl_Response_Message
} //message content type

table Content {
    message:Message;
}

table NonUnl_Proposal_Message {
    user_inputs:[UserInputGroup];
}

table Unl_Changeset {
    additions:[ByteArray];
    removals:[ByteArray];
}

table Proposal_Message { //Proposal type message schema
    stage:uint8;
    time:uint64;
    nonce: [ubyte];
    users:[ByteArray];
    hash_inputs:[ByteArray];
    hash_outputs:[ByteArray];
    state: [ubyte];
<<<<<<< HEAD
    unl_hash: [ubyte]; // Hash of the current unl list.
=======
    unl_changeset: Unl_Changeset;
>>>>>>> a87e8a0c
}

table Npl_Message { //NPL type message schema
    data:[ubyte];
}

table History_Request_Message { //Ledger History request type message schema
    required_lcl:[ubyte];
}

table Unl_Request_Message {
    required_unl: [ubyte];
}

table Unl_Response_Message {
    requester_unl:[ubyte]; // Unl hash of the sender.
    unl_list: [ByteArray];
}

enum Ledger_Response_Error : ubyte
{
    None = 0,
    Invalid_Min_Ledger = 1,
    Req_Ledger_Not_Found = 2
}

table History_Response_Message { //Ledger History request type message schema
    requester_lcl:[ubyte];
    hist_ledger_blocks:[HistoryLedgerBlockPair];
    error: Ledger_Response_Error;
}

table HistoryLedgerBlockPair { //A key, value pair of byte[].
    seq_no:uint64;
    ledger:HistoryLedgerBlock;
}

table HistoryLedgerBlock {
   lcl:[ubyte];
   block_buffer:[ubyte];
}

table State_Request_Message { //State request message schema
    parent_path:string;
    is_file:bool;
    block_id:int32;
    expected_hash:[ubyte];
}

union State_Response{ File_HashMap_Response, Block_Response, Fs_Entry_Response }

table State_Response_Message{
    state_response:State_Response;
    hash:[ubyte];
    path: string;
}

table Fs_Entry_Response{
     entries: [State_FS_Hash_Entry];
}

table File_HashMap_Response{
    file_length:uint64;
    hash_map:[ubyte];
}

table Block_Response{
    block_id:uint32;
    data: [ubyte];
}

table State_FS_Hash_Entry{
    name: string;
    is_file: bool;
    hash: [ubyte];
}

table Peer_Requirement_Announcement_Message{
    need_consensus_msg_forwarding: bool;
}

table Available_Capacity_Announcement_Message{
    available_capacity:int16;
    timestamp:uint64;
}

table Peer_List_Request_Message{
}

table Peer_List_Response_Message{
    peer_list: [Peer_Properties];
}

table Peer_Properties {
    host_address:string;
    port:uint16;
    available_capacity:int16;
    timestamp:uint64;
}

root_type Content; //root type for message content<|MERGE_RESOLUTION|>--- conflicted
+++ resolved
@@ -64,11 +64,8 @@
     hash_inputs:[ByteArray];
     hash_outputs:[ByteArray];
     state: [ubyte];
-<<<<<<< HEAD
     unl_hash: [ubyte]; // Hash of the current unl list.
-=======
     unl_changeset: Unl_Changeset;
->>>>>>> a87e8a0c
 }
 
 table Npl_Message { //NPL type message schema
