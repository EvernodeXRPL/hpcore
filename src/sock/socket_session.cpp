--- conflicted
+++ resolved
@@ -64,11 +64,7 @@
 */
 void socket_session::fail(error_code ec, char const *what)
 {
-<<<<<<< HEAD
-     std::cerr << what << ": " << ec.message() << std::endl;
-=======
     // LOG_ERR << what << ": " << ec.message();
->>>>>>> 2d5d8960
 
     // Don't report these
     if (ec == net::error::operation_aborted ||
