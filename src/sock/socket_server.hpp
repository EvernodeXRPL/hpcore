--- conflicted
+++ resolved
@@ -21,14 +21,9 @@
 template <class T>
 class socket_server : public std::enable_shared_from_this<socket_server<T>>
 {
-<<<<<<< HEAD
     tcp::acceptor acceptor;                  // acceptor which accepts new connections
-    tcp::socket socket;                      // socket in which the client connects
-=======
-    tcp::acceptor acceptor; // acceptor which accepts new connections
-    net::io_context &ioc;   // socket in which the client connects
-    ssl::context &ctx;      // ssl context which provides support for tls
->>>>>>> 40358890
+    net::io_context &ioc;                    // socket in which the client connects
+    ssl::context &ctx;                       // ssl context which provides support for tls
     socket_session_handler<T> &sess_handler; // handler passed to gain access to websocket events
     session_options &sess_opts;              // store session specific options
 
@@ -37,24 +32,15 @@
     void on_accept(error_code ec, tcp::socket socket);
 
 public:
-<<<<<<< HEAD
-    socket_server(net::io_context &ioc, tcp::endpoint endpoint, socket_session_handler<T> &session_handler, session_options &sess_opt);
-=======
-    socket_server(net::io_context &ioc, ssl::context &ctx, tcp::endpoint endpoint, socket_session_handler<T> &session_handler);
->>>>>>> 40358890
+    socket_server(net::io_context &ioc, ssl::context &ctx, tcp::endpoint endpoint, socket_session_handler<T> &session_handler, session_options &sess_opt);
 
     // Start accepting incoming connections
     void run();
 };
 
 template <class T>
-<<<<<<< HEAD
-socket_server<T>::socket_server(net::io_context &ioc, tcp::endpoint endpoint, socket_session_handler<T> &session_handler, session_options &sess_opt)
-    : acceptor(ioc), socket(ioc), sess_handler(session_handler), sess_opts(sess_opt)
-=======
-socket_server<T>::socket_server(net::io_context &ioc, ssl::context &ctx, tcp::endpoint endpoint, socket_session_handler<T> &session_handler)
-    : acceptor(net::make_strand(ioc)), ioc(ioc), ctx(ctx), sess_handler(session_handler)
->>>>>>> 40358890
+socket_server<T>::socket_server(net::io_context &ioc, ssl::context &ctx, tcp::endpoint endpoint, socket_session_handler<T> &session_handler, session_options &sess_opt)
+: acceptor(net::make_strand(ioc)), ioc(ioc), ctx(ctx), sess_handler(session_handler), sess_opts(sess_opt)
 {
     error_code ec;
 
@@ -98,7 +84,7 @@
 template <class T>
 void socket_server<T>::run()
 {
-     // Adding ssl context options disallowing requests which supports sslv2 and sslv3 which have security vulnerabilitis
+    // Adding ssl context options disallowing requests which supports sslv2 and sslv3 which have security vulnerabilitis
     ctx.set_options(
         boost::asio::ssl::context::default_workarounds |
         boost::asio::ssl::context::no_sslv2 |
@@ -132,28 +118,13 @@
     }
     else
     {
-<<<<<<< HEAD
-=======
-
-        std::string port = std::to_string(socket.remote_endpoint().port());
-        std::string address = socket.remote_endpoint().address().to_string();
-
->>>>>>> 40358890
         //Creating websocket stream required to pass to initiate a new session
         websocket::stream<beast::ssl_stream<beast::tcp_stream>> ws(std::move(socket), ctx);
 
-<<<<<<< HEAD
-       
         // Launch a new session for this connection
         std::make_shared<socket_session<T>>(
             ws, sess_handler)
             ->server_run(socket.remote_endpoint().address().to_string(), std::to_string(socket.remote_endpoint().port()), );
-=======
-        // Launch a new session for this connection
-        std::make_shared<socket_session<T>>(
-            std::move(ws), sess_handler)
-            ->run(std::move(address), std::move(port), true);
->>>>>>> 40358890
     }
 
     // Accept another connection
