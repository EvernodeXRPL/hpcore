#ifndef _SOCK_SERVER_SESSION_H_
#define _SOCK_SERVER_SESSION_H_

#include <memory>
#include <vector>
#include <bitset>
#include <boost/asio.hpp>
#include <boost/beast.hpp>
#include <boost/beast/core.hpp>
#include <boost/beast/websocket.hpp>
#include <boost/beast/ssl.hpp>
#include <boost/beast/websocket/ssl.hpp>
#include "socket_session_handler.hpp"
#include "../util.hpp"
#include "../hplog.hpp"
<<<<<<< HEAD
=======

>>>>>>> 40358890

namespace beast = boost::beast;
namespace net = boost::asio;
namespace websocket = boost::beast::websocket;
namespace http = boost::beast::http;
namespace ssl = boost::asio::ssl; // from <boost/asio/ssl.hpp>

using tcp = net::ip::tcp;
using error_code = boost::system::error_code;

namespace sock
{

/**
 * Represents an outbound message that is sent with a websocket.
 * We use this class to wrap different object types holding actual message contents.
 * We use this mechanism to achieve end-to-end zero-copy between original message
 * content generator and websocket flush.
 */
class outbound_message
{
public:
    // Returns a pointer to the internal buffer owned by the message object.
    // Contents of this buffer is the message that is sent/received with the socket.
    virtual std::string_view buffer() = 0;
};

// Use this to feed the session with default options from the config file
struct session_options
{
    std::uint64_t max_message_size; // The CLI command issued to launch HotPocket
};

extern session_options sess_opts;

//Forward Declaration
template <class T>
class socket_session_handler;

/** 
 * Represents an active WebSocket connection
*/
template <class T>
class socket_session : public std::enable_shared_from_this<socket_session<T>>
{
    beast::flat_buffer buffer;                                  // used to store incoming messages
    websocket::stream<beast::ssl_stream<beast::tcp_stream>> ws; // websocket stream used send an recieve messages
    std::vector<T> queue;                                       // used to store messages temporarily until it is sent to the relevant party
    socket_session_handler<T> &sess_handler;                    // handler passed to gain access to websocket events

    void fail(error_code ec, char const *what);

    void on_ssl_handshake(error_code ec);

    void on_accept(error_code ec);

    void on_read(error_code ec, std::size_t bytes_transferred);

    void on_write(error_code ec, std::size_t bytes_transferred);

    void on_close(error_code ec, std::int8_t type);

public:
    socket_session(websocket::stream<beast::ssl_stream<beast::tcp_stream>> websocket, socket_session_handler<T> &sess_handler);

    ~socket_session();

    // Port and the address of the remote party is being saved to used in the session handler
    // to identify from which remote party the message recieved. Since the port is passed as a string
    // from the parent we store as it is, since we are not going to pass it anywhere or used in a method

    // The port of the remote party.
    std::string port;

    // The IP address of the remote party.
    std::string address;

    // The unique identifier of the remote party (format <ip>:<port>).
    std::string uniqueid;

    // The set of util::SESSION_FLAG enum flags that will be set by user-code of this calss.
    // We mainly use this to store contexual information about this session based on the use case.
    // Setting and reading flags to this is completely managed by user-code.
    std::bitset<8> flags;

<<<<<<< HEAD
    void run(const std::string &&address, const std::string &&port, , const bool is_server_session, const session_options &sess_opts);
=======
    void run(const std::string &&address, const std::string &&port, bool is_server_session);
>>>>>>> 40358890

    void send(T msg);

    void set_message_max_size(std::uint64_t size);

    // When called, initializes the unique id string for this session.
    void init_uniqueid();

    void close();
};

template <class T>
socket_session<T>::socket_session(websocket::stream<beast::ssl_stream<beast::tcp_stream>> websocket, socket_session_handler<T> &sess_handler)
    : ws(std::move(websocket)), sess_handler(sess_handler)
{
    // We use binary data instead of ASCII/UTF8 character data.
    ws.binary(true);
}

template <class T>
socket_session<T>::~socket_session()
{
     sess_handler.on_close(this);
}

<<<<<<< HEAD
/**
* Sets the largest permissible incoming message size. Meesages exceeds this limit will cause a protocol failure
*/
template <class T>
void socket_session<T>::set_message_max_size(std::uint64_t size)
{
    ws.read_message_max(size);
}

//port and address will be used to identify from which remote party the message recieved in the handler
template <class T>
void socket_session<T>::run(const std::string &&address, const std::string &&port, const bool is_server_session, const session_options &sess_opts)
{
    ssl::stream_base::handshake_type handshake_type = ssl::stream_base::client;

    if (is_server_session)
    {
        /**
         * Set this flag to identify whether this socket session created when node acts as a server
         * INBOUND true - when node acts as server
         * INBOUND false (OUTBOUND) - when node acts as client
         */
        flags.set(util::SESSION_FLAG::INBOUND);
        handshake_type = ssl::stream_base::server;
    }

    this->port = port;
    this->address = address;

    // Set the timeout.
    beast::get_lowest_layer(ws).expires_after(std::chrono::seconds(30));

    // Perform the SSL handshake
    ws.next_layer().async_handshake(
        handshake_type,
        [sp = this->shared_from_this()](error_code ec) {
            sp->on_ssl_handshake(ec);
        });
}

/*
* Close an active websocket connection gracefully
*/
template <class T>
void socket_session<T>::on_ssl_handshake(error_code ec)
{
    if (ec)
        return fail(ec, "handshake");

    // Turn off the timeout on the tcp_stream, because
    // the websocket stream has its own timeout system.
    beast::get_lowest_layer(ws).expires_never();

    if (flags[util::SESSION_FLAG::INBOUND])
    {
        // Set suggested timeout settings for the websocket
        ws.set_option(
            websocket::stream_base::timeout::suggested(
                beast::role_type::server));

        // Accept the websocket handshake
        ws.async_accept(
            [sp = this->shared_from_this()](
                error_code ec) {
                sp->on_accept(ec);
            });
    }
    else
    {

=======
//port and address will be used to identify from which remote party the message recieved in the handler
template <class T>
void socket_session<T>::run(const std::string &&address, const std::string &&port, bool is_server_session)
{
    ssl::stream_base::handshake_type handshake_type = ssl::stream_base::client;

    if (is_server_session)
    {
        /**
         * Set this flag to identify whether this socket session created when node acts as a server
         * INBOUND true - when node acts as server
         * INBOUND false (OUTBOUND) - when node acts as client
         */
        flags.set(util::SESSION_FLAG::INBOUND);
        handshake_type = ssl::stream_base::server;
    }

    this->port = port;
    this->address = address;

    // Set the timeout.
    beast::get_lowest_layer(ws).expires_after(std::chrono::seconds(30));

    // Perform the SSL handshake
    ws.next_layer().async_handshake(
        handshake_type,
        [sp = this->shared_from_this()](error_code ec) {
            sp->on_ssl_handshake(ec);
        });
}

/*
* Close an active websocket connection gracefully
*/
template <class T>
void socket_session<T>::on_ssl_handshake(error_code ec)
{
    if (ec)
        return fail(ec, "handshake");

    // Turn off the timeout on the tcp_stream, because
    // the websocket stream has its own timeout system.
    beast::get_lowest_layer(ws).expires_never();

    if (flags[util::SESSION_FLAG::INBOUND])
    {
        // Set suggested timeout settings for the websocket
        ws.set_option(
            websocket::stream_base::timeout::suggested(
                beast::role_type::server));

        // Accept the websocket handshake
        ws.async_accept(
            [sp = this->shared_from_this()](
                error_code ec) {
                sp->on_accept(ec);
            });
    }
    else
    {

>>>>>>> 40358890
        ws.set_option(
            websocket::stream_base::timeout::suggested(
                beast::role_type::client));

        // Perform the websocket handshake
        ws.async_handshake(this->address, "/",
                           [sp = this->shared_from_this()](
                               error_code ec) {
                               sp->on_accept(ec);
                           });
    }
}

/**
 * Executes on acceptance of new connection
*/
template <class T>
void socket_session<T>::on_accept(error_code ec)
{
    // Handle the error, if any
    if (ec)
        return fail(ec, "accept");

     sess_handler.on_connect(this);

    // Read a message
    ws.async_read(
        buffer,
        [sp = this->shared_from_this()](
            error_code ec, std::size_t bytes) {
            sp->on_read(ec, bytes);
        });
}

/*
* Executes on completion of recieiving a new message
*/
template <class T>
void socket_session<T>::on_read(error_code ec, std::size_t)
{
    //if something goes wrong when trying to read, socket connection will be closed and calling this to inform it to the handler
    // read may get called when operation_aborted as well.
    // We don't need to process read operation in that case.
    if (ec == net::error::operation_aborted)
        return;

    // Handle the error, if any
    if (ec)
    {
        // if something goes wrong when trying to read, socket connection will be closed and calling this to inform it to the handler
        on_close(ec, 1);
        return fail(ec, "read");
    }

    // Wrap the buffer data in a string_view and call session handler.
    // We DO NOT transfer ownership of buffer data to the session handler. It should
    // read and process the message and we will clear the buffer after its done with it.
    const char *buffer_data = net::buffer_cast<const char *>(buffer.data());
    std::string_view message(buffer_data, buffer.size());
     sess_handler.on_message(this, message);

    // Clear the buffer
    buffer.consume(buffer.size());

    // Read another message
    ws.async_read(
        buffer,
        [sp = this->shared_from_this()](
            error_code ec, std::size_t bytes) {
            sp->on_read(ec, bytes);
        });
}

/*
* Send message through an active websocket connection
*/
template <class T>
void socket_session<T>::send(T msg)
{
    // Always add to queue
    queue.push_back(std::move(msg));

    // Are we already writing?
    if (queue.size() > 1)
        return;

    std::string_view sv = queue.front().buffer();

    // We are not currently writing, so send this immediately
    ws.async_write(
        // Project the outbound_message buffer from the queue front into the asio buffer.
        net::buffer(sv.data(), sv.length()),
        [sp = this->shared_from_this()](
            error_code ec, std::size_t bytes) {
            sp->on_write(ec, bytes);
        });
}

/*
* Executes on completion of write operation to a socket
*/
template <class T>
void socket_session<T>::on_write(error_code ec, std::size_t)
{
    // Handle the error, if any
    if (ec)
        return fail(ec, "write");

    // Remove the string from the queue
    queue.erase(queue.begin());

    // Send the next message if any
    if (!queue.empty())
    {
        std::string_view sv = queue.front().buffer();
        ws.async_write(
            net::buffer(sv.data(), sv.length()),
            [sp = this->shared_from_this()](
                error_code ec, std::size_t bytes) {
                sp->on_write(ec, bytes);
            });
    }
}

/*
* Close an active websocket connection gracefully
*/
template <class T>
void socket_session<T>::close()
{
    // Close the WebSocket connection
    ws.async_close(websocket::close_code::normal,
                   [sp = this->shared_from_this()](
                       error_code ec) {
                       sp->on_close(ec, 0);
                   });
}

/*
* Executes on completion of closing a socket connection
*/
//type will be used identify whether the error is due to failure in closing the web socket or transfer of another exception to this method
template <class T>
void socket_session<T>::on_close(error_code ec, std::int8_t type)
{
    if (type == 1)
        return;

    if (ec)
        return fail(ec, "close");
}

// When called, initializes the unique id string for this session.
template <class T>
void socket_session<T>::init_uniqueid()
{
    // Create a unique id for the session combining ip and port.
    // We prepare this appended string here because we need to use it for finding elemends from the maps
    // for validation purposes whenever a message is received.
    uniqueid.append(address).append(":").append(port);
}

/**
 * Executes on error
*/
template <class T>
void socket_session<T>::fail(error_code ec, char const *what)
{
    LOG_ERR << what << ": " << ec.message();

    // Don't report these
    if (ec == net::error::operation_aborted ||
        ec == websocket::error::closed)
        return;
}

} // namespace sock
#endif<|MERGE_RESOLUTION|>--- conflicted
+++ resolved
@@ -13,10 +13,6 @@
 #include "socket_session_handler.hpp"
 #include "../util.hpp"
 #include "../hplog.hpp"
-<<<<<<< HEAD
-=======
-
->>>>>>> 40358890
 
 namespace beast = boost::beast;
 namespace net = boost::asio;
@@ -102,11 +98,7 @@
     // Setting and reading flags to this is completely managed by user-code.
     std::bitset<8> flags;
 
-<<<<<<< HEAD
     void run(const std::string &&address, const std::string &&port, , const bool is_server_session, const session_options &sess_opts);
-=======
-    void run(const std::string &&address, const std::string &&port, bool is_server_session);
->>>>>>> 40358890
 
     void send(T msg);
 
@@ -132,19 +124,9 @@
      sess_handler.on_close(this);
 }
 
-<<<<<<< HEAD
-/**
-* Sets the largest permissible incoming message size. Meesages exceeds this limit will cause a protocol failure
-*/
-template <class T>
-void socket_session<T>::set_message_max_size(std::uint64_t size)
-{
-    ws.read_message_max(size);
-}
-
 //port and address will be used to identify from which remote party the message recieved in the handler
 template <class T>
-void socket_session<T>::run(const std::string &&address, const std::string &&port, const bool is_server_session, const session_options &sess_opts)
+void socket_session<T>::run(const std::string &&address, const std::string &&port, bool is_server_session)
 {
     ssl::stream_base::handshake_type handshake_type = ssl::stream_base::client;
 
@@ -203,69 +185,6 @@
     else
     {
 
-=======
-//port and address will be used to identify from which remote party the message recieved in the handler
-template <class T>
-void socket_session<T>::run(const std::string &&address, const std::string &&port, bool is_server_session)
-{
-    ssl::stream_base::handshake_type handshake_type = ssl::stream_base::client;
-
-    if (is_server_session)
-    {
-        /**
-         * Set this flag to identify whether this socket session created when node acts as a server
-         * INBOUND true - when node acts as server
-         * INBOUND false (OUTBOUND) - when node acts as client
-         */
-        flags.set(util::SESSION_FLAG::INBOUND);
-        handshake_type = ssl::stream_base::server;
-    }
-
-    this->port = port;
-    this->address = address;
-
-    // Set the timeout.
-    beast::get_lowest_layer(ws).expires_after(std::chrono::seconds(30));
-
-    // Perform the SSL handshake
-    ws.next_layer().async_handshake(
-        handshake_type,
-        [sp = this->shared_from_this()](error_code ec) {
-            sp->on_ssl_handshake(ec);
-        });
-}
-
-/*
-* Close an active websocket connection gracefully
-*/
-template <class T>
-void socket_session<T>::on_ssl_handshake(error_code ec)
-{
-    if (ec)
-        return fail(ec, "handshake");
-
-    // Turn off the timeout on the tcp_stream, because
-    // the websocket stream has its own timeout system.
-    beast::get_lowest_layer(ws).expires_never();
-
-    if (flags[util::SESSION_FLAG::INBOUND])
-    {
-        // Set suggested timeout settings for the websocket
-        ws.set_option(
-            websocket::stream_base::timeout::suggested(
-                beast::role_type::server));
-
-        // Accept the websocket handshake
-        ws.async_accept(
-            [sp = this->shared_from_this()](
-                error_code ec) {
-                sp->on_accept(ec);
-            });
-    }
-    else
-    {
-
->>>>>>> 40358890
         ws.set_option(
             websocket::stream_base::timeout::suggested(
                 beast::role_type::client));
