--- conflicted
+++ resolved
@@ -45,13 +45,6 @@
 public:
     socket_session(websocket::stream<beast::tcp_stream> &websocket, socket_session_handler &sess_handler);
 
-<<<<<<< HEAD
-    std::uint16_t port_;
-    std::string address_;
-
-    void server_run(const std::uint16_t port, const std::string &address);
-    void client_run(const std::uint16_t port, const std::string &address, error ec);
-=======
     // The port of the remote party.
     std::uint16_t port_;
 
@@ -65,7 +58,6 @@
     // We mainly use this to store contexual information about this session based on the use case.
     // Setting and reading flags to this is completely managed by user-code.
     std::bitset<8> flags_;
->>>>>>> ebf13209
 
     void server_run(const std::uint16_t port, const std::string &address);
     void client_run(const std::uint16_t port, const std::string &address, error ec);
@@ -73,12 +65,9 @@
     // Used to send message through an active websocket connection.
     void send(std::shared_ptr<std::string const> const &ss);
 
-<<<<<<< HEAD
-=======
     // When called, initializes the unique id string for this session.
     void init_uniqueid();
 
->>>>>>> ebf13209
     void close();
 };
 } // namespace sock
