#ifndef _SOCK_CLIENT_SESSION_H_
#define _SOCK_CLIENT_SESSION_H_

#include "socket_session_handler.hpp"
#include "../hplog.hpp"

namespace beast = boost::beast;
namespace net = boost::asio;
namespace websocket = boost::beast::websocket;
namespace ssl = boost::asio::ssl; 

using tcp = net::ip::tcp;
using error = boost::system::error_code;

namespace sock
{
/** 
 * Represents an active WebSocket client connection
 * Based on the implementation from https://github.com/vinniefalco/CppCon2018
*/
template <class T>
class socket_client : public std::enable_shared_from_this<socket_client<T>>
{
    tcp::resolver resolver;                                     // resolver used to resolve host and the port
    websocket::stream<beast::ssl_stream<beast::tcp_stream>> ws; // web socket stream used to send and receive messages
    std::string host;                                           // address of the server in which the client connects
    std::string port;                                           // port of the server in which client connects
    socket_session_handler<T> &sess_handler;                    // handler passed to gain access to websocket events
    const session_options &sess_opts;                                 // session options needed to pass to session

    void on_resolve(error ec, tcp::resolver::results_type results);

    void on_connect(error ec, tcp::resolver::results_type::endpoint_type);

    void on_close(error ec);

    void socket_client_fail(beast::error_code ec, char const *what);

    void on_write(error ec, std::size_t);

public:
    // Resolver and socket require an io_context
    socket_client(net::io_context &ioc, ssl::context &ctx, socket_session_handler<T> &session_handler, const session_options &session_options);

    //Entry point to the client which requires an active host and port
    void run(std::string_view host, std::string_view port);
};
<<<<<<< HEAD

template <class T>
socket_client<T>::socket_client(net::io_context &ioc, ssl::context &ctx, socket_session_handler<T> &session_handler)
    : resolver(net::make_strand(ioc)), ws(net::make_strand(ioc), ctx), sess_handler(session_handler)
{
}

/**
 * Entry point to socket client which will intiate a connection to server
*/
// boost async_resolve function requires a port as a string because of that port is passed as a string
template <class T>
void socket_client<T>::run(std::string_view host, std::string_view port)
{
    this->host = host;
    this->port = port;

    // Look up the domain name
    resolver.async_resolve(
        host,
        port,
        [self = this->shared_from_this()](error ec, tcp::resolver::results_type results) {
            self->on_resolve(ec, results);
        });
}

/**
 * Executes on completion of resolving the server
*/
template <class T>
void socket_client<T>::on_resolve(error ec, tcp::resolver::results_type results)
{
    if (ec)
        socket_client_fail(ec, "socket_client_resolve");

    // Make the connection on the IP address we get from a lookup
    beast::get_lowest_layer(ws).async_connect(
        results,
        [self = this->shared_from_this()](error ec, tcp::resolver::results_type::endpoint_type type) {
            self->on_connect(ec, type);
        });
}

/**
 * Executes on completion of connecting to the server
*/
template <class T>
void socket_client<T>::on_connect(error ec, tcp::resolver::results_type::endpoint_type)
{
    if (ec)
    {
        socket_client_fail(ec, "socket_client_connect");
    }
    else
    {
        //Creates a new socket session object
        std::make_shared<socket_session<T>>(
            std::move(ws), sess_handler)
            ->run(std::move(host), std::move(port), false);
    }
}

/**
 * Executes on error
*/
template <class T>
void socket_client<T>::socket_client_fail(beast::error_code ec, char const *what)
{
    LOG_DBG << what << ": " << ec.message();
}

=======
>>>>>>> b4b9132d
} // namespace sock
#endif<|MERGE_RESOLUTION|>--- conflicted
+++ resolved
@@ -45,79 +45,5 @@
     //Entry point to the client which requires an active host and port
     void run(std::string_view host, std::string_view port);
 };
-<<<<<<< HEAD
-
-template <class T>
-socket_client<T>::socket_client(net::io_context &ioc, ssl::context &ctx, socket_session_handler<T> &session_handler)
-    : resolver(net::make_strand(ioc)), ws(net::make_strand(ioc), ctx), sess_handler(session_handler)
-{
-}
-
-/**
- * Entry point to socket client which will intiate a connection to server
-*/
-// boost async_resolve function requires a port as a string because of that port is passed as a string
-template <class T>
-void socket_client<T>::run(std::string_view host, std::string_view port)
-{
-    this->host = host;
-    this->port = port;
-
-    // Look up the domain name
-    resolver.async_resolve(
-        host,
-        port,
-        [self = this->shared_from_this()](error ec, tcp::resolver::results_type results) {
-            self->on_resolve(ec, results);
-        });
-}
-
-/**
- * Executes on completion of resolving the server
-*/
-template <class T>
-void socket_client<T>::on_resolve(error ec, tcp::resolver::results_type results)
-{
-    if (ec)
-        socket_client_fail(ec, "socket_client_resolve");
-
-    // Make the connection on the IP address we get from a lookup
-    beast::get_lowest_layer(ws).async_connect(
-        results,
-        [self = this->shared_from_this()](error ec, tcp::resolver::results_type::endpoint_type type) {
-            self->on_connect(ec, type);
-        });
-}
-
-/**
- * Executes on completion of connecting to the server
-*/
-template <class T>
-void socket_client<T>::on_connect(error ec, tcp::resolver::results_type::endpoint_type)
-{
-    if (ec)
-    {
-        socket_client_fail(ec, "socket_client_connect");
-    }
-    else
-    {
-        //Creates a new socket session object
-        std::make_shared<socket_session<T>>(
-            std::move(ws), sess_handler)
-            ->run(std::move(host), std::move(port), false);
-    }
-}
-
-/**
- * Executes on error
-*/
-template <class T>
-void socket_client<T>::socket_client_fail(beast::error_code ec, char const *what)
-{
-    LOG_DBG << what << ": " << ec.message();
-}
-
-=======
->>>>>>> b4b9132d
 } // namespace sock
 #endif