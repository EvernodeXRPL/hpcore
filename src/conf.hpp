#ifndef _HP_CONF_
#define _HP_CONF_

#include "pchheader.hpp"

/**
 * Manages the central contract config and context structs.
 * Contains functions to contract config operations such as create/rekey/load.
 */
namespace conf
{
    // Struct to represent ip and port of the peer.
    struct ip_port_prop
    {
        std::string host_address;
        uint16_t port;

        bool operator==(ip_port_prop ip_port)
        {
            return host_address == ip_port.host_address && port == ip_port.port;
        }

        bool operator!=(ip_port_prop ip_port)
        {
            return !(host_address == ip_port.host_address && port == ip_port.port);
        }
    };

    // Struct to represent information about a peer.
    // Initially available capacity is set to -1 and timestamp is set to 0.
    // Later it will be updated according to the capacity anouncement from the peers.
    struct peer_properties
    {
        ip_port_prop ip_port;
        int16_t available_capacity = -1;
        uint64_t timestamp = 0;
    };

    // The role of the contract node.
    enum ROLE
    {
        OBSERVER = 0, // Observer mode. Only emits NUPs. Does not participate in voting.
        VALIDATOR = 1 // Consensus participant mode.
    };

    // Log severity levels used in Hot Pocket.
    enum LOG_SEVERITY
    {
        DEBUG,
        INFO,
        WARN,
        ERROR
    };

    struct log_config
    {
        std::string loglevel;                    // Log severity level (debug, info, warn, error)
        LOG_SEVERITY loglevel_type;              // Log severity level enum (debug, info, warn, error)
        std::unordered_set<std::string> loggers; // List of enabled loggers (console, file)
    };

    struct node_config
    {
        // Config elements which are initialized in memory (these are not directly loaded from the config file)
        std::string public_key;     // Contract public key bytes
        std::string private_key;    // Contract private key bytes
        ROLE role = ROLE::OBSERVER; // Configured startup role of the contract (Observer/validator).
        bool is_unl = false;        // Indicate whether we are a unl node or not.

        std::string public_key_hex;  // Contract hex public key
        std::string private_key_hex; // Contract hex private key
        bool full_history = false;   // Whether full history mode is on/off.
    };

    struct appbill_config
    {
        std::string mode;     // Binary to execute for appbill.
        std::string bin_args; // Any arguments to supply to appbill binary by default.

        // Config element which are initialized in memory (This is not directly loaded from the config file)
        std::vector<std::string> runtime_args; // Appbill execution args used during runtime.
    };
    struct contract_params
    {
        std::string id;                   // Contract guid.
        std::string version;              // Contract version string.
        std::set<std::string> unl;        // Unique node list (list of binary public keys)
        std::string bin_path;             // Full path to the contract binary
        std::string bin_args;             // CLI arguments to pass to the contract binary
        uint16_t roundtime = 0;           // Consensus round time in ms
        bool is_consensus_public = false; // If true, consensus are broadcasted to non-unl nodes as well.
        bool is_npl_public = false;       // If true, npl messages are broadcasted to non-unl nodes as well.
        appbill_config appbill;

        // Config element which are initialized in memory (This is not directly loaded from the config file)
        std::vector<std::string> runtime_binexec_args; // Contract binary execution args used during runtime.
    };

    struct user_config
    {
        uint16_t port = 0;                 // Listening port for public user connections
        uint16_t idle_timeout = 0;         // Idle connection timeout for user connections in seconds.
        uint64_t max_bytes_per_msg = 0;    // User message max size in bytes
        uint64_t max_bytes_per_min = 0;    // User message rate (characters(bytes) per minute)
        uint64_t max_bad_msgs_per_min = 0; // User bad messages per minute
        uint16_t max_connections = 0;      // Max inbound user connections
    };

    struct peer_discovery_config
    {
        bool enabled = false;  // Whether dynamic peer discovery is on/off.
        uint16_t interval = 0; // Time interval in ms to find for peers dynamicpeerdiscovery should be on for this
    };

    struct mesh_config
    {
        uint16_t port = 0;                        // Listening port for peer connections
        std::vector<peer_properties> known_peers; // Vector of peers with ip_port, timestamp, capacity
        bool msg_forwarding = false;              // Whether peer message forwarding is on/off.
        uint16_t max_connections = 0;             // Max peer connections
        uint16_t max_known_connections = 0;       // Max known peer connections
        uint64_t max_bytes_per_msg = 0;           // Peer message max size in bytes
        uint64_t max_bytes_per_min = 0;           // Peer message rate (characters(bytes) per minute)
        uint64_t max_bad_msgs_per_min = 0;        // Peer bad messages per minute
        uint64_t max_bad_msgsigs_per_min = 0;     // Peer bad signatures per minute
        uint64_t max_dup_msgs_per_min = 0;        // Peer max duplicate messages per minute
        uint16_t idle_timeout = 0;                // Idle connection timeout for peer connections in seconds.
        peer_discovery_config peer_discovery;     // Peer discovery configs.
    };

    // Holds contextual information about the currently loaded contract.
    struct contract_ctx
    {
        std::string command;       // The CLI command issued to launch HotPocket
        std::string exe_dir;       // Hot Pocket executable dir.
        std::string hpws_exe_path; // hpws executable file path.
        std::string hpfs_exe_path; // hpfs executable file path.

<<<<<<< HEAD
        std::string contract_dir;   // Contract base directory full path
        std::string full_hist_dir;  // Contract full history dir full path
        std::string hist_dir;       // Contract ledger history dir full path
        std::string hpfs_dir;       // Virtual file system path (hpfs path)
        std::string hpfs_rw_dir;    // Contract executation read/write hpfs path.
        std::string hpfs_serve_dir; // Hpfs server hpfs mount path.
        std::string log_dir;        // Contract log dir full path
        std::string config_dir;     // Contract config dir full path
        std::string config_file;    // Full path to the contract config file
        std::string tls_key_file;   // Full path to the tls private key file
        std::string tls_cert_file;  // Full path to the tls certificate
=======
        std::string contract_dir;    // Contract base directory full path
        std::string full_hist_dir;   // Contract full history dir full path
        std::string hist_dir;        // Contract ledger history dir full path
        std::string state_dir;       // Contract state maintenence path (hpfs path)
        std::string state_rw_dir;    // Contract executation read/write state path.
        std::string state_serve_dir; // State server hpfs mount path.
        std::string log_dir;         // Contract log dir full path
        std::string config_dir;      // Contract config dir full path
        std::string config_file;     // Full path to the contract config file
        std::string tls_key_file;    // Full path to the tls private key file
        std::string tls_cert_file;   // Full path to the tls certificate

        int config_fd;            // Config file file descriptor
        struct flock config_lock; // Config file record log
>>>>>>> e8a38821
    };

    // Holds all the contract config values.
    struct contract_config
    {
        // Config elements which are loaded from the config file.
        std::string hp_version; // Version of Hot Pocket that generated the config.
        node_config node;
        contract_params contract;
        mesh_config mesh;
        user_config user;
        log_config log;
    };

    // Global contract context struct exposed to the application.
    // Other modeuls will access context values via this.
    extern contract_ctx ctx;

    // Global configuration struct exposed to the application.
    // Other modeuls will access config values via this.
    extern contract_config cfg;

    const static char *PATCH_FILE_NAME = "patch.cfg"; // Config patch filename.

    int init();

    void deinit();

    int rekey();

    int create_contract();

    void set_contract_dir_paths(std::string exepath, std::string basedir);

    int persist_unl_update(const std::set<std::string> &updated_unl);

    //------Internal-use functions for this namespace.

    int read_config(contract_config &cfg);

    int write_config(const contract_config &cfg);

    int validate_config(const contract_config &cfg);

    int validate_contract_dir_paths();

    void change_role(const ROLE role);

    LOG_SEVERITY get_loglevel_type(std::string_view severity);

    std::string_view extract_missing_field(std::string err_message);

    int apply_patch_changes(contract_params &contract_config);

    int validate_and_apply_patch_config(contract_params &contract_config, std::string_view mount_dir);

    int set_config_lock();

    int release_config_lock();
} // namespace conf

#endif<|MERGE_RESOLUTION|>--- conflicted
+++ resolved
@@ -136,7 +136,6 @@
         std::string hpws_exe_path; // hpws executable file path.
         std::string hpfs_exe_path; // hpfs executable file path.
 
-<<<<<<< HEAD
         std::string contract_dir;   // Contract base directory full path
         std::string full_hist_dir;  // Contract full history dir full path
         std::string hist_dir;       // Contract ledger history dir full path
@@ -148,22 +147,9 @@
         std::string config_file;    // Full path to the contract config file
         std::string tls_key_file;   // Full path to the tls private key file
         std::string tls_cert_file;  // Full path to the tls certificate
-=======
-        std::string contract_dir;    // Contract base directory full path
-        std::string full_hist_dir;   // Contract full history dir full path
-        std::string hist_dir;        // Contract ledger history dir full path
-        std::string state_dir;       // Contract state maintenence path (hpfs path)
-        std::string state_rw_dir;    // Contract executation read/write state path.
-        std::string state_serve_dir; // State server hpfs mount path.
-        std::string log_dir;         // Contract log dir full path
-        std::string config_dir;      // Contract config dir full path
-        std::string config_file;     // Full path to the contract config file
-        std::string tls_key_file;    // Full path to the tls private key file
-        std::string tls_cert_file;   // Full path to the tls certificate
 
         int config_fd;            // Config file file descriptor
         struct flock config_lock; // Config file record log
->>>>>>> e8a38821
     };
 
     // Holds all the contract config values.
