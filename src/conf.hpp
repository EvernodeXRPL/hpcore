#ifndef _HP_CONF_H_
#define _HP_CONF_H_

#include <rapidjson/document.h>
#include <vector>
<<<<<<< HEAD
#include <unordered_map>
=======
>>>>>>> 2d5d8960
#include <unordered_set>

/**
 * Manages the central contract config and context structs.
 * Contains functions to contract config operations such as create/rekey/load.
 */
namespace conf
{

// Holds contextual information about the currently loaded contract.
struct contract_ctx
{
    std::string command; // The CLI command issued to launch HotPocket

    std::string contractDir; // Contract base directory
    std::string histDir;     // Contract history dir
    std::string stateDir;    // Contract state dir
    std::string configDir;   // Contract config dir
    std::string configFile;  // Full path to the contract config file
};

// Holds all the contract config values.
struct contract_config
{
    // Config elements which are initialized in memory (these are not directly loaded from the config file)

    std::string pubkey; // Contract public key bytes
    std::string seckey; // Contract secret key bytes

    // Config elements which are loaded from the config file.

<<<<<<< HEAD
    std::string pubkeyhex;                                                     // Contract hex public key
    std::string seckeyhex;                                                     // Contract hex secret key
    std::string keytype;                                                       // Key generation algorithm used by libsodium
    std::string binary;                                                        // Full path to the contract binary
    std::string binargs;                                                       // CLI arguments to pass to the contract binary
    std::string listenip;                                                      // The IPs to listen on for incoming connections
    std::unordered_map<std::string, std::pair<std::string,std::string>> peers; // List of peers in a map keyed by "<ip address>:<port>" format
    std::unordered_set<std::string> unl;                                       // Unique node list (list of base64 public keys)
    std::uint16_t peerport;                                                    // Listening port for peer connections
    int roundtime;                                                             // Consensus round time in ms
    std::uint16_t pubport;                                                     // Listening port for public user connections
    int pubmaxsize;                                                            // User message max size in bytes
    int pubmaxcpm;                                                             // User message rate
=======
    std::string pubkeyhex;        // Contract hex public key
    std::string seckeyhex;        // Contract hex secret key
    std::string binary;           // Full path to the contract binary
    std::string binargs;          // CLI arguments to pass to the contract binary
    std::string listenip;         // The IPs to listen on for incoming connections
    std::vector<std::string> peers;    // List of peers in the format "<ip address>:<port>"
    std::vector<std::string> unl;      // Unique node list (list of hex public keys)
    unsigned short peerport; // Listening port for peer connections
    int roundtime;           // Consensus round time in ms
    unsigned short pubport;  // Listening port for public user connections
    int pubmaxsize;          // User message max size in bytes
    int pubmaxcpm;           // User message rate
    std::string loglevel;                       // Log severity level (debug, info, warn, error)
    std::unordered_set<std::string> loggers;    // List of enabled loggers (console, file)
>>>>>>> 2d5d8960
};

// Global contract context struct exposed to the application.
// Other modeuls will access context values via this.
extern contract_ctx ctx;

// Global configuration struct exposed to the application.
// Other modeuls will access config values via this.
extern contract_config cfg;

int init();

int rekey();

int create_contract();

void set_contract_dir_paths(std::string basedir);

//------Internal-use functions for this namespace.

int load_config();

int save_config();

int validate_config();

int validate_contract_dir_paths();

int is_schema_valid(rapidjson::Document &d);

int binpair_to_hex();

int hexpair_to_bin();

} // namespace conf

#endif<|MERGE_RESOLUTION|>--- conflicted
+++ resolved
@@ -3,10 +3,7 @@
 
 #include <rapidjson/document.h>
 #include <vector>
-<<<<<<< HEAD
 #include <unordered_map>
-=======
->>>>>>> 2d5d8960
 #include <unordered_set>
 
 /**
@@ -38,7 +35,6 @@
 
     // Config elements which are loaded from the config file.
 
-<<<<<<< HEAD
     std::string pubkeyhex;                                                     // Contract hex public key
     std::string seckeyhex;                                                     // Contract hex secret key
     std::string keytype;                                                       // Key generation algorithm used by libsodium
@@ -52,22 +48,8 @@
     std::uint16_t pubport;                                                     // Listening port for public user connections
     int pubmaxsize;                                                            // User message max size in bytes
     int pubmaxcpm;                                                             // User message rate
-=======
-    std::string pubkeyhex;        // Contract hex public key
-    std::string seckeyhex;        // Contract hex secret key
-    std::string binary;           // Full path to the contract binary
-    std::string binargs;          // CLI arguments to pass to the contract binary
-    std::string listenip;         // The IPs to listen on for incoming connections
-    std::vector<std::string> peers;    // List of peers in the format "<ip address>:<port>"
-    std::vector<std::string> unl;      // Unique node list (list of hex public keys)
-    unsigned short peerport; // Listening port for peer connections
-    int roundtime;           // Consensus round time in ms
-    unsigned short pubport;  // Listening port for public user connections
-    int pubmaxsize;          // User message max size in bytes
-    int pubmaxcpm;           // User message rate
-    std::string loglevel;                       // Log severity level (debug, info, warn, error)
-    std::unordered_set<std::string> loggers;    // List of enabled loggers (console, file)
->>>>>>> 2d5d8960
+    std::string loglevel;                                                      // Log severity level (debug, info, warn, error)
+    std::unordered_set<std::string> loggers;                                   // List of enabled loggers (console, file)
 };
 
 // Global contract context struct exposed to the application.
