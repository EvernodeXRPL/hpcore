#ifndef _HP_CONF_
#define _HP_CONF_

#include "pchheader.hpp"

/**
 * Manages the central config and context structs.
 * Contains functions to config operations such as create/rekey/load.
 */
namespace conf
{
    // Struct to represent ip and port of the peer.
    struct ip_port_prop
    {
        std::string host_address;
        uint16_t port;

        bool operator==(ip_port_prop ip_port)
        {
            return host_address == ip_port.host_address && port == ip_port.port;
        }

        bool operator!=(ip_port_prop ip_port)
        {
            return !(host_address == ip_port.host_address && port == ip_port.port);
        }
    };

    // Struct to represent information about a peer.
    // Initially available capacity is set to -1 and timestamp is set to 0.
    // Later it will be updated according to the capacity anouncement from the peers.
    struct peer_properties
    {
        ip_port_prop ip_port;
        int16_t available_capacity = -1;
        uint64_t timestamp = 0;
    };

    // The role of the contract node.
    enum ROLE
    {
        OBSERVER = 0, // Observer mode. Only emits NUPs. Does not participate in voting.
        VALIDATOR = 1 // Consensus participant mode.
    };

    // Log severity levels used in Hot Pocket.
    enum LOG_SEVERITY
    {
        DEBUG,
        INFO,
        WARN,
        ERROR
    };

    struct log_config
    {
        std::string loglevel;                    // Log severity level (debug, info, warn, error)
        LOG_SEVERITY loglevel_type;              // Log severity level enum (debug, info, warn, error)
        std::unordered_set<std::string> loggers; // List of enabled loggers (console, file)
        size_t max_mbytes_per_file;              // Max MB size of a single log file.
        size_t max_file_count;                   // Max no. of log files to keep.
    };

    struct node_config
    {
        // Config elements which are initialized in memory (these are not directly loaded from the config file)
        std::string public_key;     // Contract public key bytes
        std::string private_key;    // Contract private key bytes
        ROLE role = ROLE::OBSERVER; // Configured startup role of the contract (Observer/validator).
        bool is_unl = false;        // Indicate whether we are a unl node or not.

        std::string public_key_hex;   // Contract hex public key
        std::string private_key_hex;  // Contract hex private key
        bool full_history = false;    // Whether full history mode is on/off.
        std::uint64_t max_shards = 0; // Maximum no of shards to be kept.
    };

    struct appbill_config
    {
        std::string mode;     // Binary to execute for appbill.
        std::string bin_args; // Any arguments to supply to appbill binary by default.

        // Config element which are initialized in memory (This is not directly loaded from the config file)
        std::vector<std::string> runtime_args; // Appbill execution args used during runtime.
    };
    struct contract_config
    {
        std::string id;                   // Contract guid.
        bool execute;                     // Whether or not to execute the contract on the node.
        bool log_output;                  // Whether to log stdout/err of the contract process.
        std::string version;              // Contract version string.
        std::set<std::string> unl;        // Unique node list (list of binary public keys)
        std::string bin_path;             // Full path to the contract binary
        std::string bin_args;             // CLI arguments to pass to the contract binary
        uint16_t roundtime = 0;           // Consensus round time in ms
        bool is_consensus_public = false; // If true, consensus are broadcasted to non-unl nodes as well.
        bool is_npl_public = false;       // If true, npl messages are broadcasted to non-unl nodes as well.
        appbill_config appbill;

        // Config element which are initialized in memory (This is not directly loaded from the config file)
        std::vector<std::string> runtime_binexec_args; // Contract binary execution args used during runtime.
    };

    struct user_config
    {
        uint16_t port = 0;                        // Listening port for public user connections
        uint16_t idle_timeout = 0;                // Idle connection timeout for user connections in seconds.
        uint64_t max_bytes_per_msg = 0;           // User message max size in bytes
        uint64_t max_bytes_per_min = 0;           // User message rate (characters(bytes) per minute)
        uint64_t max_bad_msgs_per_min = 0;        // User bad messages per minute
        uint16_t max_connections = 0;             // Max inbound user connections
        uint16_t max_in_connections_per_host = 0; // Max inbound user connections per remote host (IP).
        bool enabled = true;                      // User connections enable/disable.
    };

    struct peer_discovery_config
    {
        bool enabled = false;  // Whether dynamic peer discovery is on/off.
        uint16_t interval = 0; // Time interval in ms to find for peers dynamicpeerdiscovery should be on for this
    };

    struct mesh_config
    {
        uint16_t port = 0;                        // Listening port for peer connections
        std::vector<peer_properties> known_peers; // Vector of peers with ip_port, timestamp, capacity.
        bool msg_forwarding = false;              // Whether peer message forwarding is on/off.
        uint16_t max_connections = 0;             // Max peer connections.
        uint16_t max_known_connections = 0;       // Max known peer connections.
        uint16_t max_in_connections_per_host = 0; // Max inbound peer connections per remote host (IP).
        uint64_t max_bytes_per_msg = 0;           // Peer message max size in bytes.
        uint64_t max_bytes_per_min = 0;           // Peer message rate (characters(bytes) per minute).
        uint64_t max_bad_msgs_per_min = 0;        // Peer bad messages per minute.
        uint64_t max_bad_msgsigs_per_min = 0;     // Peer bad signatures per minute.
        uint64_t max_dup_msgs_per_min = 0;        // Peer max duplicate messages per minute.
        uint16_t idle_timeout = 0;                // Idle connection timeout for peer connections in seconds.
        peer_discovery_config peer_discovery;     // Peer discovery configs.
    };

    // Holds contextual information about the currently loaded contract.
    struct contract_ctx
    {
        std::string command;       // The CLI command issued to launch HotPocket
        std::string exe_dir;       // Hot Pocket executable dir.
        std::string hpws_exe_path; // hpws executable file path.
        std::string hpfs_exe_path; // hpfs executable file path.

<<<<<<< HEAD
        std::string contract_dir;     // Contract base directory full path.
        std::string full_hist_dir;    // Contract full history dir full path.
        std::string hist_dir;         // Contract ledger history dir full path.
        std::string hpfs_dir;         // hpfs metdata dir (The location of hpfs log file).
        std::string hpfs_mount_dir;   // hpfs fuse file system mount path.
        std::string hpfs_rw_dir;      // hpfs read/write fs session path.
        std::string ledger_dir;       // Ledger metdata dir (The location of ledger shards and full history).
        std::string ledger_mount_dir; // Ledger fuse file system mount path.
        std::string ledger_rw_dir;    // Ledger read/write fs session path.
        std::string log_dir;          // HotPocket log dir full path.
        std::string contract_log_dir; // Contract log dir full path.
        std::string config_dir;       // Config dir full path.
        std::string config_file;      // Full path to the config file.
        std::string tls_key_file;     // Full path to the tls private key file.
        std::string tls_cert_file;    // Full path to the tls certificate.
=======
        std::string contract_dir;            // Contract base directory full path.
        std::string full_hist_dir;           // Contract full history dir full path.
        std::string hist_dir;                // Contract ledger history dir full path.
        std::string contract_hpfs_dir;       // Contract hpfs metdata dir (The location of hpfs log file).
        std::string contract_hpfs_mount_dir; // Contract hpfs fuse file system mount path.
        std::string contract_hpfs_rw_dir;    // Contract hpfs read/write fs session path.
        std::string ledger_hpfs_dir;         // Ledger hpfs metdata dir (The location of hpfs log file).
        std::string ledger_hpfs_mount_dir;   // Ledger hpfs fuse file system mount path.
        std::string ledger_hpfs_rw_dir;      // Ledger hpfs read/write fs session path.
        std::string log_dir;                 // HotPocket log dir full path.
        std::string contract_log_dir;        // Contract log dir full path.
        std::string config_dir;              // Config dir full path.
        std::string config_file;             // Full path to the config file.
        std::string tls_key_file;            // Full path to the tls private key file.
        std::string tls_cert_file;           // Full path to the tls certificate.
>>>>>>> a4399544

        int config_fd;            // Config file file descriptor.
        struct flock config_lock; // Config file lock.
    };

    // Holds all the config values.
    struct hp_config
    {
        // Config elements which are loaded from the config file.
        std::string hp_version; // Version of Hot Pocket that generated the config.
        node_config node;
        contract_config contract;
        mesh_config mesh;
        user_config user;
        log_config log;
    };

    // Global contract context struct exposed to the application.
    // Other modeuls will access context values via this.
    extern contract_ctx ctx;

    // Global configuration struct exposed to the application.
    // Other modeuls will access config values via this.
    extern hp_config cfg;

    int init();

    void deinit();

    int rekey();

    int create_contract();

    void set_contract_dir_paths(std::string exepath, std::string basedir);

    //------Internal-use functions for this namespace.

    int read_config(hp_config &cfg);

    int write_config(const hp_config &cfg);

    int validate_config(const hp_config &cfg);

    int validate_contract_dir_paths();

    void change_role(const ROLE role);

    LOG_SEVERITY get_loglevel_type(std::string_view severity);

    const std::string extract_missing_field(std::string err_message);

    int populate_patch_config();

    int apply_patch_config(std::string_view hpfs_session_name);

    int set_config_lock();

    int release_config_lock();

    void populate_contract_section_json(jsoncons::ojson &jdoc, const contract_config &contract, const bool is_patch_config);

    int parse_contract_section_json(contract_config &contract, const jsoncons::ojson &json, const bool is_patch_config);

    int write_json_file(const std::string &file_path, const jsoncons::ojson &d);

} // namespace conf

#endif<|MERGE_RESOLUTION|>--- conflicted
+++ resolved
@@ -144,23 +144,6 @@
         std::string hpws_exe_path; // hpws executable file path.
         std::string hpfs_exe_path; // hpfs executable file path.
 
-<<<<<<< HEAD
-        std::string contract_dir;     // Contract base directory full path.
-        std::string full_hist_dir;    // Contract full history dir full path.
-        std::string hist_dir;         // Contract ledger history dir full path.
-        std::string hpfs_dir;         // hpfs metdata dir (The location of hpfs log file).
-        std::string hpfs_mount_dir;   // hpfs fuse file system mount path.
-        std::string hpfs_rw_dir;      // hpfs read/write fs session path.
-        std::string ledger_dir;       // Ledger metdata dir (The location of ledger shards and full history).
-        std::string ledger_mount_dir; // Ledger fuse file system mount path.
-        std::string ledger_rw_dir;    // Ledger read/write fs session path.
-        std::string log_dir;          // HotPocket log dir full path.
-        std::string contract_log_dir; // Contract log dir full path.
-        std::string config_dir;       // Config dir full path.
-        std::string config_file;      // Full path to the config file.
-        std::string tls_key_file;     // Full path to the tls private key file.
-        std::string tls_cert_file;    // Full path to the tls certificate.
-=======
         std::string contract_dir;            // Contract base directory full path.
         std::string full_hist_dir;           // Contract full history dir full path.
         std::string hist_dir;                // Contract ledger history dir full path.
@@ -176,7 +159,6 @@
         std::string config_file;             // Full path to the config file.
         std::string tls_key_file;            // Full path to the tls private key file.
         std::string tls_cert_file;           // Full path to the tls certificate.
->>>>>>> a4399544
 
         int config_fd;            // Config file file descriptor.
         struct flock config_lock; // Config file lock.
