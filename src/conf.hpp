--- conflicted
+++ resolved
@@ -41,7 +41,6 @@
 
     // Config elements which are loaded from the config file.
 
-<<<<<<< HEAD
     std::string pubkeyhex;                                  // Contract hex public key
     std::string seckeyhex;                                  // Contract hex secret key
     std::string keytype;                                    // Key generation algorithm used by libsodium
@@ -58,23 +57,6 @@
     std::uint64_t peermaxsize;                              // Peer message max size in bytes
     std::string loglevel;                                   // Log severity level (debug, info, warn, error)
     std::unordered_set<std::string> loggers;                // List of enabled loggers (console, file)
-=======
-    std::string pubkeyhex;                               // Contract hex public key
-    std::string seckeyhex;                               // Contract hex secret key
-    std::string keytype;                                 // Key generation algorithm used by libsodium
-    std::string binary;                                  // Full path to the contract binary
-    std::string binargs;                                 // CLI arguments to pass to the contract binary
-    std::string listenip;                                // The IPs to listen on for incoming connections
-    std::unordered_map<std::string, ip_port_pair> peers; // Map of peers keyed by "<ip address>:<port>" concatenated format
-    std::unordered_set<std::string> unl;                 // Unique node list (list of binary public keys)
-    std::uint16_t peerport;                              // Listening port for peer connections
-    int roundtime;                                       // Consensus round time in ms
-    std::uint16_t pubport;                               // Listening port for public user connections
-    int pubmaxsize;                                      // User message max size in bytes
-    int pubmaxcpm;                                       // User message rate
-    std::string loglevel;                                // Log severity level (debug, info, warn, error)
-    std::unordered_set<std::string> loggers;             // List of enabled loggers (console, file)
->>>>>>> 40358890
 };
 
 // Global contract context struct exposed to the application.
