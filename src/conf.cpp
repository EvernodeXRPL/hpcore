--- conflicted
+++ resolved
@@ -109,18 +109,13 @@
         if (util::create_dir_tree_recursive(ctx.config_dir) == -1 ||
             util::create_dir_tree_recursive(ctx.hist_dir) == -1 ||
             util::create_dir_tree_recursive(ctx.full_hist_dir) == -1 ||
-<<<<<<< HEAD
             util::create_dir_tree_recursive(ctx.log_dir) == -1 ||
             util::create_dir_tree_recursive(ctx.contract_hpfs_dir + "/seed" + hpfs::STATE_DIR_PATH) == -1 ||
             util::create_dir_tree_recursive(ctx.contract_hpfs_mount_dir) == -1 ||
             util::create_dir_tree_recursive(ctx.ledger_hpfs_dir + "/seed" + hpfs::LEDGER_PRIMARY_DIR) == -1 ||
             util::create_dir_tree_recursive(ctx.ledger_hpfs_dir + "/seed" + hpfs::LEDGER_BLOB_DIR) == -1 ||
-            util::create_dir_tree_recursive(ctx.ledger_hpfs_mount_dir) == -1)
-=======
-            util::create_dir_tree_recursive(ctx.contract_log_dir) == -1 ||
-            util::create_dir_tree_recursive(ctx.hpfs_dir + "/seed" + hpfs::STATE_DIR_PATH) == -1 ||
-            util::create_dir_tree_recursive(ctx.hpfs_mount_dir) == -1)
->>>>>>> 9bca6700
+            util::create_dir_tree_recursive(ctx.ledger_hpfs_mount_dir) == -1 ||
+            util::create_dir_tree_recursive(ctx.contract_log_dir) == -1)
         {
             std::cerr << "ERROR: unable to create directories.\n";
             return -1;
