#include "pchheader.hpp"
#include "conf.hpp"
#include "crypto.hpp"
#include "util.hpp"

namespace conf
{

    // Global contract context struct exposed to the application.
    contract_ctx ctx;

    // Global configuration struct exposed to the application.
    contract_config cfg;

    const static char *MODE_OBSERVER = "observer";
    const static char *MODE_PROPOSER = "proposer";

    /**
     * Loads and initializes the contract config for execution. Must be called once during application startup.
     * @return 0 for success. -1 for failure.
     */
    int init()
    {
        // The validations/loading needs to be in this order.
        // 1. Validate contract directories
        // 2. Read and load the contract config into memory
        // 3. Validate the loaded config values

        if (validate_contract_dir_paths() != 0 || load_config() != 0 || validate_config() != 0)
            return -1;

        // Append self peer to peer list.
        const std::string portstr = std::to_string(cfg.peerport);

        cfg.peers.emplace(std::make_pair(SELF_HOST, cfg.peerport));

        // Append self pubkey to unl list.
        cfg.unl.emplace(cfg.pubkey);

        return 0;
    }

    /**
     * Generates and saves new signing keys in the contract config.
     */
    int rekey()
    {
        // Load the contract config and re-save with the newly generated keys.

        if (load_config() != 0)
            return -1;

        crypto::generate_signing_keys(cfg.pubkey, cfg.seckey);
        binpair_to_hex();

        if (save_config() != 0)
            return -1;

        std::cout << "New signing keys generated at " << ctx.config_file << std::endl;

        return 0;
    }

    /**
     * Creates a new contract directory with the default contract config.
     * By the time this gets called, the 'ctx' struct must be populated.
     * This function makes use of the paths populated in the ctx.
     */
    int create_contract()
    {
        if (util::is_dir_exists(ctx.contract_dir))
        {
            std::cout << "Contract dir already exists. Cannot create contract at the same location.\n";
            return -1;
        }

<<<<<<< HEAD
        // Recursivly create contract directories.
        util::create_dir_tree_recursive(ctx.config_dir);
        util::create_dir_tree_recursive(ctx.hist_dir);
        util::create_dir_tree_recursive(ctx.state_rw_dir);
=======
        boost::filesystem::create_directories(ctx.config_dir);
        boost::filesystem::create_directories(ctx.hist_dir);
        boost::filesystem::create_directories(ctx.state_rw_dir);
        boost::filesystem::create_directories(ctx.log_dir);
>>>>>>> 91122474

        //Create config file with default settings.

        //We populate the in-memory struct with default settings and then save it to the file.

        crypto::generate_signing_keys(cfg.pubkey, cfg.seckey);
        binpair_to_hex();

        cfg.startup_mode = OPERATING_MODE::PROPOSER;
        cfg.peerport = 22860;
        cfg.roundtime = 1000;
        cfg.pubport = 8080;

#ifndef NDEBUG
        cfg.loglevel_type = conf::LOG_SEVERITY::DEBUG;
        cfg.loglevel = "dbg";
#else
        cfg.loglevel_type = conf::LOG_SEVERITY::WARN;
        cfg.loglevel = "wrn";
#endif

        cfg.loggers.emplace("console");
        cfg.loggers.emplace("file");
        cfg.binary = "<your contract binary here>";

        //Save the default settings into the config file.
        if (save_config() != 0)
            return -1;

        std::cout << "Contract directory created at " << ctx.contract_dir << std::endl;

        return 0;
    }

    /**
     * Updates the contract context with directory paths based on provided base directory.
     * This is called after parsing HP command line arg in order to populate the ctx.
     */
    void set_contract_dir_paths(std::string exepath, std::string basedir)
    {
        if (exepath.empty())
        {
            // this code branch will never execute the way main is currently coded, but it might change in future
            std::cerr << "Executable path must be specified\n";
            exit(1);
        }

        if (basedir.empty())
        {
            // this code branch will never execute the way main is currently coded, but it might change in future
            std::cerr << "a contract directory must be specified\n";
            exit(1);
        }

        // resolving the path through realpath will remove any trailing slash if present
        basedir = util::realpath(basedir);

        // Take the parent directory path.
        ctx.exe_dir = dirname(util::realpath(exepath).data());

        ctx.websocketd_exe_path = ctx.exe_dir + "/" + "websocketd";
        ctx.websocat_exe_path = ctx.exe_dir + "/" + "websocat";
        ctx.hpfs_exe_path = ctx.exe_dir + "/" + "hpfs";

        ctx.contract_dir = basedir;
        ctx.config_dir = basedir + "/cfg";
        ctx.config_file = ctx.config_dir + "/hp.cfg";
        ctx.tls_key_file = ctx.config_dir + "/tlskey.pem";
        ctx.tls_cert_file = ctx.config_dir + "/tlscert.pem";
        ctx.hist_dir = basedir + "/hist";
        ctx.state_dir = basedir + "/state";
        ctx.state_rw_dir = ctx.state_dir + "/rw";
        ctx.log_dir = basedir + "/log";
    }

    /**
     * Reads the config file on disk and populates the in-memory 'cfg' struct.
     *
     * @return 0 for successful loading of config. -1 for failure.
     */
    int load_config()
    {
        // Read the file into json document object.

        std::ifstream ifs(ctx.config_file);
        jsoncons::json d;
        try
        {
            d = jsoncons::json::parse(ifs, jsoncons::strict_json_parsing());
        }
        catch (const std::exception &e)
        {
            std::cout << "Invalid config file format. " << e.what() << '\n';
            return -1;
        }
        ifs.close();

        // Check whether the contract version is specified.
        std::string_view cfgversion = d["version"].as<std::string_view>();
        if (cfgversion.empty())
        {
            std::cout << "Contract config version missing.\n";
            return -1;
        }

        // Check whether this contract complies with the min version requirement.
        int verresult = util::version_compare(std::string(cfgversion), std::string(util::MIN_CONTRACT_VERSION));
        if (verresult == -1)
        {
            std::cout << "Contract version too old. Minimum "
                      << util::MIN_CONTRACT_VERSION << " required. "
                      << cfgversion << " found.\n";
            return -1;
        }
        else if (verresult == -2)
        {
            std::cout << "Malformed version string.\n";
            return -1;
        }

        // Load up the values into the struct.

        if (d["mode"] == MODE_OBSERVER)
            cfg.startup_mode = OPERATING_MODE::OBSERVER;
        else if (d["mode"] == MODE_PROPOSER)
            cfg.startup_mode = OPERATING_MODE::PROPOSER;
        else
        {
            std::cout << "Invalid mode. 'observer' or 'proposer' expected.\n";
            return -1;
        }
        cfg.current_mode = cfg.startup_mode;

        cfg.pubkeyhex = d["pubkeyhex"].as<std::string>();
        cfg.seckeyhex = d["seckeyhex"].as<std::string>();

        cfg.binary = d["binary"].as<std::string>();
        cfg.binargs = d["binargs"].as<std::string>();
        cfg.appbill = d["appbill"].as<std::string>();
        cfg.appbillargs = d["appbillargs"].as<std::string>();

        // Populate runtime contract execution args.
        if (!cfg.binargs.empty())
            boost::split(cfg.runtime_binexec_args, cfg.binargs, boost::is_any_of(" "));
        cfg.runtime_binexec_args.insert(cfg.runtime_binexec_args.begin(), (cfg.binary[0] == '/' ? cfg.binary : util::realpath(ctx.contract_dir + "/bin/" + cfg.binary)));

        // Populate runtime app bill args.
        if (!cfg.appbillargs.empty())
            boost::split(cfg.runtime_appbill_args, cfg.appbillargs, boost::is_any_of(" "));

        cfg.runtime_appbill_args.insert(cfg.runtime_appbill_args.begin(), (cfg.appbill[0] == '/' ? cfg.appbill : util::realpath(ctx.contract_dir + "/bin/" + cfg.appbill)));

        // Uncomment for docker-based execution.
        // std::string volumearg;
        // volumearg.append("type=bind,source=").append(ctx.state_dir).append(",target=/state");
        // const char *dockerargs[] = {"/usr/bin/docker", "run", "--rm", "-i", "--mount", volumearg.data(), cfg.binary.data()};
        // cfg.runtime_binexec_args.insert(cfg.runtime_binexec_args.begin(), std::begin(dockerargs), std::end(dockerargs));

        // Storing peers in unordered map keyed by the concatenated address:port and also saving address and port
        // seperately to retrieve easily when handling peer connections.
        std::vector<std::string> splitted_peers;
        cfg.peers.clear();
        for (auto &v : d["peers"].array_range())
        {
            const char *ipport_concat = v.as<const char *>();
            // Split the address:port text into two
            boost::split(splitted_peers, ipport_concat, boost::is_any_of(":"));
            if (splitted_peers.size() == 2)
            {
                // Push the peer address and the port to peers set
                cfg.peers.emplace(std::make_pair(splitted_peers.front(), std::stoi(splitted_peers.back())));
                splitted_peers.clear();
            }
        }

        cfg.unl.clear();
        for (auto &nodepk : d["unl"].array_range())
        {
            // Convert the public key hex of each node to binary and store it.
            std::string bin_pubkey;
            bin_pubkey.resize(crypto::PFXD_PUBKEY_BYTES);
            if (util::hex2bin(
                    reinterpret_cast<unsigned char *>(bin_pubkey.data()),
                    bin_pubkey.length(),
                    nodepk.as<std::string_view>()) != 0)
            {
                std::cerr << "Error decoding unl list.\n";
                return -1;
            }
            cfg.unl.emplace(bin_pubkey);
        }

        cfg.peerport = d["peerport"].as<int>();
        cfg.pubport = d["pubport"].as<int>();
        cfg.roundtime = d["roundtime"].as<int>();

        cfg.pubmaxsize = d["pubmaxsize"].as<uint64_t>();
        cfg.pubmaxcpm = d["pubmaxcpm"].as<uint64_t>();
        cfg.pubmaxbadmpm = d["pubmaxbadmpm"].as<uint64_t>();
        cfg.pubmaxcons = d["pubmaxcons"].as<unsigned int>();

        cfg.peermaxsize = d["peermaxsize"].as<uint64_t>();
        cfg.peermaxcpm = d["peermaxcpm"].as<uint64_t>();
        cfg.peermaxdupmpm = d["peermaxdupmpm"].as<uint64_t>();
        cfg.peermaxbadmpm = d["peermaxbadmpm"].as<uint64_t>();
        cfg.peermaxbadsigpm = d["peermaxbadsigpm"].as<uint64_t>();
        cfg.peermaxcons = d["peermaxcons"].as<unsigned int>();

        cfg.loglevel = d["loglevel"].as<std::string>();
        cfg.loglevel_type = get_loglevel_type(cfg.loglevel);
        cfg.loggers.clear();
        for (auto &v : d["loggers"].array_range())
            cfg.loggers.emplace(v.as<std::string>());

        // Convert the hex keys to binary and keep for later use.
        if (hexpair_to_bin() != 0)
            return -1;

        return 0;
    }
    /**
     * Saves the current values of the 'cfg' struct into the config file.
     *
     * @return 0 for successful save. -1 for failure.
     */
    int save_config()
    {
        // Popualte json document with 'cfg' values.
        // ojson is used instead of json to preserve insertion order
        jsoncons::ojson d;
        d.insert_or_assign("version", util::HP_VERSION);
        d.insert_or_assign("mode", cfg.startup_mode == OPERATING_MODE::OBSERVER ? MODE_OBSERVER : MODE_PROPOSER);

        d.insert_or_assign("pubkeyhex", cfg.pubkeyhex.data());
        d.insert_or_assign("seckeyhex", cfg.seckeyhex.data());
        d.insert_or_assign("binary", cfg.binary.data());
        d.insert_or_assign("binargs", cfg.binargs.data());
        d.insert_or_assign("appbill", cfg.appbill.data());
        d.insert_or_assign("appbillargs", cfg.appbillargs.data());

        jsoncons::ojson peers(jsoncons::json_array_arg);
        for (const auto &ipport_pair : cfg.peers)
        {
            const std::string concat_str = std::string(ipport_pair.first).append(":").append(std::to_string(ipport_pair.second));
            peers.push_back(concat_str);
        }
        d.insert_or_assign("peers", peers);

        jsoncons::ojson unl(jsoncons::json_array_arg);
        for (const auto &nodepk : cfg.unl)
        {
            std::string hex_pubkey;
            util::bin2hex(
                hex_pubkey,
                reinterpret_cast<const unsigned char *>(nodepk.data()),
                nodepk.length());
            unl.push_back(hex_pubkey);
        }
        d.insert_or_assign("unl", unl);

        d.insert_or_assign("peerport", cfg.peerport);
        d.insert_or_assign("pubport", cfg.pubport);
        d.insert_or_assign("roundtime", cfg.roundtime);

        d.insert_or_assign("pubmaxsize", cfg.pubmaxsize);
        d.insert_or_assign("pubmaxcpm", cfg.pubmaxcpm);
        d.insert_or_assign("pubmaxbadmpm", cfg.pubmaxbadmpm);
        d.insert_or_assign("pubmaxcons", cfg.pubmaxcons);

        d.insert_or_assign("peermaxsize", cfg.peermaxsize);
        d.insert_or_assign("peermaxcpm", cfg.peermaxcpm);
        d.insert_or_assign("peermaxdupmpm", cfg.peermaxdupmpm);
        d.insert_or_assign("peermaxbadmpm", cfg.peermaxbadmpm);
        d.insert_or_assign("peermaxbadsigpm", cfg.peermaxbadsigpm);
        d.insert_or_assign("peermaxcons", cfg.peermaxcons);

        d.insert_or_assign("loglevel", cfg.loglevel);

        jsoncons::ojson loggers(jsoncons::json_array_arg);
        for (std::string_view logger : cfg.loggers)
        {
            loggers.push_back(logger.data());
        }
        d.insert_or_assign("loggers", loggers);

        // Write the json doc to file.

        std::ofstream ofs(ctx.config_file);
        try
        {
            ofs << jsoncons::pretty_print(d);
        }
        catch (const std::exception &e)
        {
            std::cout << "Writing to config file failed. " << ctx.config_file << std::endl;
            return -1;
        }
        ofs.close();

        return 0;
    }

    /**
     * Decode current binary keys in 'cfg' and populate the it with hex keys.
     *
     * @return Always returns 0.
     */
    int binpair_to_hex()
    {
        util::bin2hex(
            cfg.pubkeyhex,
            reinterpret_cast<const unsigned char *>(cfg.pubkey.data()),
            cfg.pubkey.length());

        util::bin2hex(
            cfg.seckeyhex,
            reinterpret_cast<const unsigned char *>(cfg.seckey.data()),
            cfg.seckey.length());

        return 0;
    }

    /**
     * Decode current hex keys in 'cfg' and populate the it with binary keys.
     *
     * @return 0 for successful conversion. -1 for failure.
     */
    int hexpair_to_bin()
    {
        cfg.pubkey.resize(crypto::PFXD_PUBKEY_BYTES);
        if (util::hex2bin(
                reinterpret_cast<unsigned char *>(cfg.pubkey.data()),
                cfg.pubkey.length(),
                cfg.pubkeyhex) != 0)
        {
            std::cout << "Error decoding hex public key.\n";
            return -1;
        }

        cfg.seckey.resize(crypto::PFXD_SECKEY_BYTES);
        if (util::hex2bin(
                reinterpret_cast<unsigned char *>(cfg.seckey.data()),
                cfg.seckey.length(),
                cfg.seckeyhex) != 0)
        {
            std::cout << "Error decoding hex secret key.\n";
            return -1;
        }

        return 0;
    }

    /**
     * Validates the 'cfg' struct for invalid values.
     *
     * @return 0 for successful validation. -1 for failure.
     */
    int validate_config()
    {
        // Check for non-empty signing keys.
        // We also check for key pair validity as well in the below code.
        if (cfg.pubkeyhex.empty() || cfg.seckeyhex.empty())
        {
            std::cout << "Signing keys missing. Run with 'rekey' to generate new keys.\n";
            return -1;
        }

        // Other required fields.

        bool fields_missing = false;

        fields_missing |= cfg.binary.empty() && std::cout << "Missing cfg field: binary\n";
        fields_missing |= cfg.peerport == 0 && std::cout << "Missing cfg field: peerport\n";
        fields_missing |= cfg.roundtime == 0 && std::cout << "Missing cfg field: roundtime\n";
        fields_missing |= cfg.pubport == 0 && std::cout << "Missing cfg field: pubport\n";
        fields_missing |= cfg.loglevel.empty() && std::cout << "Missing cfg field: loglevel\n";
        fields_missing |= cfg.loggers.empty() && std::cout << "Missing cfg field: loggers\n";

        if (fields_missing)
        {
            std::cout << "Required configuration fields missing at " << ctx.config_file << std::endl;
            return -1;
        }

        // Log settings
        const std::unordered_set<std::string> valid_loglevels({"dbg", "inf", "wrn", "err"});
        if (valid_loglevels.count(cfg.loglevel) != 1)
        {
            std::cout << "Invalid loglevel configured. Valid values: dbg|inf|wrn|err\n";
            return -1;
        }

        const std::unordered_set<std::string> valid_loggers({"console", "file"});
        for (const std::string &logger : cfg.loggers)
        {
            if (valid_loggers.count(logger) != 1)
            {
                std::cout << "Invalid logger. Valid values: console|file\n";
                return -1;
            }
        }

        //Sign and verify a sample message to ensure we have a matching signing key pair.
        const std::string msg = "hotpocket";
        const std::string sighex = crypto::sign_hex(msg, cfg.seckeyhex);
        if (crypto::verify_hex(msg, sighex, cfg.pubkeyhex) != 0)
        {
            std::cout << "Invalid signing keys. Run with 'rekey' to generate new keys.\n";
            return -1;
        }

        return 0;
    }

    /**
     * Checks for the existence of all contract sub directories.
     *
     * @return 0 for successful validation. -1 for failure.
     */
    int validate_contract_dir_paths()
    {
        const std::string paths[6] = {
            ctx.contract_dir,
            ctx.config_file,
            ctx.hist_dir,
            ctx.state_dir,
            ctx.tls_key_file,
            ctx.tls_cert_file};

        for (const std::string &path : paths)
        {
            if (!util::is_file_exists(path))
            {
                if (path == ctx.tls_key_file || path == ctx.tls_cert_file)
                {
                    std::cout << path << " does not exist. Please provide self-signed certificates. Can generate using command\n"
                              << "openssl req -newkey rsa:2048 -new -nodes -x509 -days 3650 -keyout tlskey.pem -out tlscert.pem\n"
                              << "and add it to " + ctx.config_dir << std::endl;
                }
                else
                {
                    std::cout << path << " does not exist.\n";
                }

                return -1;
            }
        }

        return 0;
    }

    void change_operating_mode(const OPERATING_MODE mode)
    {
        // Do not allow to change the mode if the node was started as an observer.
        if (cfg.startup_mode == OPERATING_MODE::OBSERVER || cfg.current_mode == mode)
            return;

        cfg.current_mode = mode;

        if (mode == OPERATING_MODE::OBSERVER)
            LOG_INFO << "Switched to OBSERVER mode.";
        else
            LOG_INFO << "Switched back to PROPOSER mode.";
    }

    /**
     * Convert string to Log Severity enum type.
     * @param severity log severity code.
     * @return log severity type.
    */
    LOG_SEVERITY get_loglevel_type(std::string_view severity)
    {
        if (severity == "dbg")
            return LOG_SEVERITY::DEBUG;
        else if (severity == "wrn")
            return LOG_SEVERITY::WARN;
        else if (severity == "inf")
            return LOG_SEVERITY::INFO;
        else
            return LOG_SEVERITY::ERROR;
    }
} // namespace conf<|MERGE_RESOLUTION|>--- conflicted
+++ resolved
@@ -74,17 +74,10 @@
             return -1;
         }
 
-<<<<<<< HEAD
         // Recursivly create contract directories.
         util::create_dir_tree_recursive(ctx.config_dir);
         util::create_dir_tree_recursive(ctx.hist_dir);
         util::create_dir_tree_recursive(ctx.state_rw_dir);
-=======
-        boost::filesystem::create_directories(ctx.config_dir);
-        boost::filesystem::create_directories(ctx.hist_dir);
-        boost::filesystem::create_directories(ctx.state_rw_dir);
-        boost::filesystem::create_directories(ctx.log_dir);
->>>>>>> 91122474
 
         //Create config file with default settings.
 
