--- conflicted
+++ resolved
@@ -463,15 +463,9 @@
         {
             if (path == ctx.tlsKeyFile || path == ctx.tlsCertFile)
             {
-<<<<<<< HEAD
-                std::cout << path << " does not exist. Please provide self-signed certificates. Can generate using command\n" <<
-                    "openssl req -newkey rsa:2048 -new -nodes -x509 -days 3650 -keyout key.pem -out cert.pem\n" <<
-                    "and add it to "+ ctx.configDir << std::endl;
-=======
                 std::cout << path << " does not exist. Please provide self-signed certificates. Can generate using command\n"
                           << "openssl req -newkey rsa:2048 -new -nodes -x509 -days 3650 -keyout key.pem -out cert.pem\n"
-                          << "and add it to " + ctx.configDir;
->>>>>>> b4b9132d
+                          << "and add it to " + ctx.configDir << std::endl;
             }
             else
             {
