--- conflicted
+++ resolved
@@ -323,13 +323,9 @@
                     std::cerr << "Invalid mode. 'observer' or 'validator' expected.\n";
                     return -1;
                 }
-<<<<<<< HEAD
-                startup_mode = cfg.node.role;
+                startup_role = cfg.node.role;
 
                 cfg.node.max_shards = node["max_shards"].as<uint64_t>();
-=======
-                startup_role = cfg.node.role;
->>>>>>> 90641e08
             }
             catch (const std::exception &e)
             {
@@ -487,13 +483,8 @@
             jsoncons::ojson node_config;
             node_config.insert_or_assign("public_key", cfg.node.public_key_hex);
             node_config.insert_or_assign("private_key", cfg.node.private_key_hex);
-<<<<<<< HEAD
             node_config.insert_or_assign("role", cfg.node.role == ROLE::OBSERVER ? ROLE_OBSERVER : ROLE_VALIDATOR);
             node_config.insert_or_assign("max_shards", cfg.node.max_shards);
-=======
-            // We always save the startup role to config. Not the current role which might get changed dynamically during syncing.
-            node_config.insert_or_assign("role", startup_role == ROLE::OBSERVER ? ROLE_OBSERVER : ROLE_VALIDATOR);
->>>>>>> 90641e08
             d.insert_or_assign("node", node_config);
         }
 
