--- conflicted
+++ resolved
@@ -355,7 +355,6 @@
         return 0;
     }
 
-<<<<<<< HEAD
     // Returns the file/dir name of the given path.
     const std::string get_name(std::string_view path)
     {
@@ -365,7 +364,6 @@
         return name;
     }
 
-=======
     /**
      * Create a record lock for the file descriptor. Lock is associated with the process (Not for forked child processes).
      * @param fd File descriptor to be locked.
@@ -395,5 +393,4 @@
         lock.l_type = F_UNLCK;
         return fcntl(fd, F_SETLKW, &lock);
     }
->>>>>>> e8a38821
 } // namespace util