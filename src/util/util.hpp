--- conflicted
+++ resolved
@@ -78,14 +78,11 @@
 
     int stoull(const std::string &str, uint64_t &result);
 
-<<<<<<< HEAD
     const std::string get_name(std::string_view path);
 
-=======
     int set_lock(const int fd, struct flock &lock, const bool is_rwlock, const off_t start, const off_t len);
 
     int release_lock(const int fd, struct flock &lock);
->>>>>>> e8a38821
 } // namespace util
 
 #endif