--- conflicted
+++ resolved
@@ -154,18 +154,11 @@
                 return -1;
             }
 
-<<<<<<< HEAD
-        // Update the hpfs log index file only in full history mode.
-        if (conf::cfg.node.history == conf::HISTORY::FULL && sc::contract_fs.update_hpfs_log_index(seq_no) == -1)
-        {
-            LOG_ERROR << errno << ": Error updating the log index file.";
-            return -1;
-=======
             // Update the last shard hash and shard seqence number tracker when a new ledger is created.
             ctx.set_last_primary_shard_id(p2p::sequence_hash{shard_seq_no, last_primary_shard_hash});
 
             // Update the hpfs log index file only in full history mode.
-            if (conf::cfg.node.history == conf::HISTORY::FULL && sc::contract_fs.update_hpfs_log_index() == -1)
+            if (conf::cfg.node.history == conf::HISTORY::FULL && sc::contract_fs.update_hpfs_log_index(lcl_id.seq_no) == -1)
             {
                 LOG_ERROR << errno << ": Error updating the hpfs log index file.";
                 return -1;
@@ -176,7 +169,6 @@
                 remove_old_shards(new_lcl_id.seq_no, PRIMARY_SHARD_SIZE, conf::cfg.node.history_config.max_primary_shards, PRIMARY_DIR);
 
             return 0;
->>>>>>> 2283d2bf
         }
 
         sqlite::close_db(&db);
