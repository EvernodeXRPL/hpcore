--- conflicted
+++ resolved
@@ -58,11 +58,7 @@
             }
 
             if (conf::cfg.node.max_shards == 0 || // Sync all shards if this is a full history node.
-<<<<<<< HEAD
-                ctx.get_primary_shard_seq_no() - shard_seq_no + 1 < conf::cfg.node.max_shards)
-=======
-                last_primary_shard_seq_no - synced_shard_seq_no <= conf::cfg.node.max_shards)
->>>>>>> eb3a654b
+                last_primary_shard_seq_no - synced_shard_seq_no + 1 < conf::cfg.node.max_shards)
             {
                 // Check whether the hash of the previous shard matches with the hash in the prev_shard.hash file.
                 const std::string prev_shard_vpath = std::string(PRIMARY_DIR).append("/").append(std::to_string(--synced_shard_seq_no));
@@ -75,29 +71,22 @@
                     const std::string shard_path = std::string(PRIMARY_DIR).append("/").append(std::to_string(synced_shard_seq_no));
                     set_target_push_back(hpfs::sync_target{sync_name, prev_shard_hash_from_file, shard_path, hpfs::BACKLOG_ITEM_TYPE::DIR});
                 }
-                else if (conf::cfg.node.max_shards != 0 && ctx.get_primary_shard_seq_no() >= conf::cfg.node.max_shards)
+                else if (conf::cfg.node.max_shards != 0 && last_primary_shard_seq_no >= conf::cfg.node.max_shards)
                 {
                     // When there are no more shards to sync, Remove old shards that exceeds max shard range.
-                    remove_old_shards(ctx.get_primary_shard_seq_no() - conf::cfg.node.max_shards + 1, PRIMARY_DIR);
+                    remove_old_shards(last_primary_shard_seq_no - conf::cfg.node.max_shards + 1, PRIMARY_DIR);
                 }
             }
-            else if (ctx.get_primary_shard_seq_no() >= conf::cfg.node.max_shards)
+            else if (last_primary_shard_seq_no >= conf::cfg.node.max_shards)
             {
                 // When there are no more shards to sync, Remove old shards that exceeds max shard range.
-                remove_old_shards(ctx.get_primary_shard_seq_no() - conf::cfg.node.max_shards + 1, PRIMARY_DIR);
+                remove_old_shards(last_primary_shard_seq_no - conf::cfg.node.max_shards + 1, PRIMARY_DIR);
             }
         }
         else if (shard_parent_dir == BLOB_DIR)
         {
             // If the synced blob shard sequence number is equal or greater than the current blob shard seq number,
             // then the context information should be updated.
-<<<<<<< HEAD
-            if (ctx.get_blob_shard_seq_no() <= shard_seq_no)
-                ctx.set_last_blob_shard_hash(shard_seq_no, synced_target.hash);
-
-            if (MAX_BLOB_SHARDS == 0 || // Sync all blob shards if this is a full history node.
-                ctx.get_blob_shard_seq_no() - shard_seq_no + 1 < MAX_BLOB_SHARDS)
-=======
             uint64_t last_blob_shard_seq_no = ctx.get_last_blob_shard_id().shard_seq_no;
             if (last_blob_shard_seq_no <= synced_shard_seq_no)
             {
@@ -106,8 +95,7 @@
             }
             
             if (MAX_BLOB_SHARDS == 0 || // Sync all blob shards if this is a full history node.
-                last_blob_shard_seq_no - synced_shard_seq_no <= MAX_BLOB_SHARDS)
->>>>>>> eb3a654b
+                last_blob_shard_seq_no - synced_shard_seq_no + 1 < MAX_BLOB_SHARDS)
             {
                 // Check whether the blob hash of the previous blob shard matches with the hash in the prev_shard.hash file.
                 const std::string prev_shard_vpath = std::string(BLOB_DIR).append("/").append(std::to_string(--synced_shard_seq_no));
@@ -120,16 +108,16 @@
                     const std::string shard_path = std::string(BLOB_DIR).append("/").append(std::to_string(synced_shard_seq_no));
                     set_target_push_back(hpfs::sync_target{sync_name, prev_shard_hash_from_file, shard_path, hpfs::BACKLOG_ITEM_TYPE::DIR});
                 }
-                else if (MAX_BLOB_SHARDS != 0 && ctx.get_blob_shard_seq_no() >= MAX_BLOB_SHARDS)
+                else if (MAX_BLOB_SHARDS != 0 && last_blob_shard_seq_no >= MAX_BLOB_SHARDS)
                 {
                     // When there are no more shards to sync, Remove old shards that exceeds max shard range.
-                    remove_old_shards(ctx.get_blob_shard_seq_no() - MAX_BLOB_SHARDS + 1, BLOB_DIR);
+                    remove_old_shards(last_blob_shard_seq_no - MAX_BLOB_SHARDS + 1, BLOB_DIR);
                 }
             }
-            else if (ctx.get_blob_shard_seq_no() >= MAX_BLOB_SHARDS)
+            else if (last_blob_shard_seq_no >= MAX_BLOB_SHARDS)
             {
                 // When there are no more shards to sync, Remove old shards that exceeds max shard range.
-                remove_old_shards(ctx.get_blob_shard_seq_no() - MAX_BLOB_SHARDS + 1, BLOB_DIR);
+                remove_old_shards(last_blob_shard_seq_no - MAX_BLOB_SHARDS + 1, BLOB_DIR);
             }
         }
     }
