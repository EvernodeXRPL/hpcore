#include <flatbuffers/flatbuffers.h>
#include "../pchheader.hpp"
#include "../conf.hpp"
#include "../usr/usr.hpp"
#include "../usr/user_input.hpp"
#include "../p2p/p2p.hpp"
#include "../fbschema/p2pmsg_helpers.hpp"
#include "../jsonschema/usrmsg_helpers.hpp"
#include "../p2p/peer_session_handler.hpp"
#include "../hplog.hpp"
#include "../crypto.hpp"
#include "../proc.hpp"
#include "ledger_handler.hpp"
#include "cons.hpp"

namespace p2pmsg = fbschema::p2pmsg;
namespace jusrmsg = jsonschema::usrmsg;

namespace cons
{

consensus_context ctx;

int init()
{
    //set start stage
    ctx.stage = 0;

    //load lcl details from lcl history.
    const ledger_history ldr_hist = load_ledger();
    ctx.led_seq_no = ldr_hist.led_seq_no;
    ctx.lcl = ldr_hist.lcl;

    return 0;
}

void consensus()
{
    // A consensus round consists of 4 stages (0,1,2,3).

    // For a given stage, this function may get visited multiple times due to time-wait conditions.

    // Get the latest current time.
    ctx.time_now = util::get_epoch_milliseconds();

    // Throughout consensus, we move over the incoming proposals collected via the network so far into
    // the candidate proposal set (move and append). This is to have a private working set for the consensus
    // and avoid threading conflicts with network incoming proposals.
    {
        std::lock_guard<std::mutex> lock(p2p::collected_msgs.proposals_mutex);
        ctx.candidate_proposals.splice(ctx.candidate_proposals.end(), p2p::collected_msgs.proposals);
    }

    LOG_DBG << "Started stage " << std::to_string(ctx.stage);
    for (const auto p : ctx.candidate_proposals)
    {
        const bool self = p.pubkey == conf::cfg.pubkey;
        LOG_DBG << "[stage" << std::to_string(p.stage)
                  << "] users:" << p.users.size()
                  << " hinp:" << p.hash_inputs.size()
                  << " hout:" << p.hash_outputs.size()
<<<<<<< HEAD
                  << " lcl:" << p.lcl
                  << " self:" << self
                  << "\n";
=======
                  << " lcl:" << p.lcl 
                  << " self:" << self;
>>>>>>> c5ab13b3
    }
    LOG_DBG << "timenow: " << std::to_string(ctx.time_now);

    // Throughout consensus, we move over the incoming npl messages collected via the network so far into
    // the candidate npl message set (move and append). This is to have a private working set for the consensus
    // and avoid threading conflicts with network incoming npl messages.
    {
        std::lock_guard<std::mutex> lock(p2p::collected_msgs.npl_messages_mutex);
        ctx.candidate_npl_messages.splice(ctx.candidate_npl_messages.end(), p2p::collected_msgs.npl_messages);
    }

    if (ctx.stage == 0)
    {
        // Stage 0 means begining of a consensus round.

        {
            // Remove any useless candidate proposals so we'll have a cleaner proposal set to look at
            // when we transition to stage 1.
            auto itr = ctx.candidate_proposals.begin();
            while (itr != ctx.candidate_proposals.end())
            {
                // Remove any proposal from previous round's stage 3.
                // Remove any proposal from self (pubkey match).
                // todo: check the state of these to ensure we're running consensus ledger
                if (itr->stage == 3 || conf::cfg.pubkey == itr->pubkey)
                    ctx.candidate_proposals.erase(itr++);
                else
                    ++itr;
            }
        }

        // Broadcast non-unl proposals (NUP) containing inputs from locally connected users.
        broadcast_nonunl_proposal();
        util::sleep(conf::cfg.roundtime / 10);

        // Verify and transfer user inputs from incoming NUPs onto consensus candidate data.
        verify_and_populate_candidate_user_inputs();

        // In stage 0 we create a novel proposal and broadcast it.
        const p2p::proposal stg_prop = create_stage0_proposal();
        broadcast_proposal(stg_prop);
    }
    else // Stage 1, 2, 3
    {
        // Initialize vote counters
        vote_counter votes;

        // check if we're ahead/behind of consensus stage
        bool is_stage_desync, reset_to_stage0;
        uint8_t majority_stage;
        check_majority_stage(is_stage_desync, reset_to_stage0, majority_stage, votes);
        if (is_stage_desync)
        {
            timewait_stage(reset_to_stage0);
            return;
        }

        // check if we're ahead/behind of consensus lcl
        bool is_lcl_desync, should_request_history;
        std::string majority_lcl;
        check_lcl_votes(is_lcl_desync, should_request_history, majority_lcl, votes);

        if (should_request_history)
        {
            //todo:create history request message and request request history from a random peer.
        }
        if (is_lcl_desync)
        {
            const bool should_reset = (ctx.time_now - ctx.novel_proposal_time) < floor(conf::cfg.roundtime / 4);
            //for now we are resetting to stage 0 to avoid possible deadlock situations
            timewait_stage(true);
            return;
        }

        // In stage 1, 2, 3 we vote for incoming proposals and promote winning votes based on thresholds.
        const p2p::proposal stg_prop = create_stage123_proposal(votes);
        broadcast_proposal(stg_prop);

        // Remove all candidate proposals that are behind our current stage.
        auto itr = ctx.candidate_proposals.begin();
        while (itr != ctx.candidate_proposals.end())
        {
            if (itr->stage < ctx.stage)
                ctx.candidate_proposals.erase(itr++);
            else
                ++itr;
        }

        if (ctx.stage == 3)
        {
            apply_ledger(stg_prop);

            // We have finished a consensus round (all 4 stages).
            LOG_DBG << "****Stage 3 consensus reached****";
        }
    }

    // We have finished a consensus stage.

    // Transition to next stage.
    ctx.stage = (ctx.stage + 1) % 4;

    // after a stage 0 novel proposal we will just busy wait for proposals
    if (ctx.stage == 0)
        util::sleep(conf::cfg.roundtime / 100);
    else
        util::sleep(conf::cfg.roundtime / 4);
}

/**
 * Broadcasts any inputs from locally connected users via an NUP.
 * @return 0 for successful broadcast. -1 for failure.
 */
void broadcast_nonunl_proposal()
{
    // Construct NUP.
    p2p::nonunl_proposal nup;

    std::lock_guard<std::mutex> lock(p2p::collected_msgs.nonunl_proposals_mutex);
    for (auto &[sid, user] : usr::ctx.users)
    {
        std::list<usr::user_submitted_message> usermsgs;
        usermsgs.splice(usermsgs.end(), user.submitted_inputs);

        // We should create an entry for each user pubkey, even if the user has no inputs. This is
        // because this data map will be used to track connected users as well in addition to inputs.
        nup.user_messages.try_emplace(user.pubkey, std::move(usermsgs));
    }

    p2p::peer_outbound_message msg(std::make_shared<flatbuffers::FlatBufferBuilder>(1024));
    p2pmsg::create_msg_from_nonunl_proposal(msg.builder(), nup);
    p2p::broadcast_message(msg);

    LOG_DBG << "NUP sent."
            << " users:" << nup.user_messages.size();
}

/**
 * Verifies the user signatures and populate non-expired user inputs from collected
 * non-unl proposals (if any) into consensus candidate data.
 */
void verify_and_populate_candidate_user_inputs()
{
    // Lock the list so any network activity is blocked.
    std::lock_guard<std::mutex> lock(p2p::collected_msgs.nonunl_proposals_mutex);
    for (const p2p::nonunl_proposal &p : p2p::collected_msgs.nonunl_proposals)
    {
        for (const auto &[pubkey, umsgs] : p.user_messages)
        {
            // Populate user list.
            ctx.candidate_users.emplace(pubkey);

            for (const usr::user_submitted_message &umsg : umsgs)
            {
                const std::string sig_hash = crypto::get_hash(umsg.sig);

                // Check for duplicate messages using hash of the signature.
                if (ctx.recent_userinput_hashes.try_emplace(sig_hash))
                {
                    // Verify the signature of the message content.
                    if (crypto::verify(umsg.content, umsg.sig, pubkey) == 0)
                    {
                        // TODO: Also verify XRP payment token/AppBill requirements.

                        std::string nonce;
                        std::string input;
                        uint64_t maxledgerseqno;
                        jusrmsg::extract_input_container(nonce, input, maxledgerseqno, umsg.content);

                        // Ignore the input if our ledger has passed the input TTL.
                        if (maxledgerseqno > ctx.led_seq_no)
                        {
                            // Hash is prefixed with the nonce to support user-defined sort order.
                            std::string hash = std::move(nonce);
                            // Append the hash of the message signature to get the final hash.
                            hash.append(sig_hash);

                            ctx.candidate_user_inputs.try_emplace(
                                hash,
                                candidate_user_input(pubkey, std::move(input), maxledgerseqno));
                        }
                    }
                }
                else
                {
                    LOG_DBG << "Duplicate user message.";
                }
            }
        }
    }
    p2p::collected_msgs.nonunl_proposals.clear();
}

p2p::proposal create_stage0_proposal()
{
    // The proposal we are going to emit in stage 0.
    p2p::proposal stg_prop;
    stg_prop.time = ctx.time_now;
    ctx.novel_proposal_time = ctx.time_now;
    stg_prop.stage = 0;
    stg_prop.lcl = ctx.lcl;

    // Populate the proposal with set of candidate user pubkeys.
    for (const std::string &pubkey : ctx.candidate_users)
        stg_prop.users.emplace(pubkey);

    // We don't need candidate_users anymore, so clear it. It will be repopulated during next censensus round.
    ctx.candidate_users.clear();

    // Populate the proposal with hashes of user inputs.
    for (const auto &[hash, cand_input] : ctx.candidate_user_inputs)
        stg_prop.hash_inputs.emplace(hash);

    // Populate the proposal with hashes of user outputs.
    for (const auto &[hash, cand_output] : ctx.candidate_user_outputs)
        stg_prop.hash_outputs.emplace(hash);

    // todo: set propsal states
    // todo: generate stg_prop hash and check with ctx.novel_proposal, we are sending same proposal again.

    return stg_prop;
}

p2p::proposal create_stage123_proposal(vote_counter &votes)
{
    // The proposal to be emited at the end of this stage.
    p2p::proposal stg_prop;
    stg_prop.stage = ctx.stage;

    // we always vote for our current lcl regardless of what other peers are saying
    // if there's a fork condition we will either request history and state from
    // our peers or we will halt depending on level of consensus on the sides of the fork
    stg_prop.lcl = ctx.lcl;

    // Vote for rest of the proposal fields by looking at candidate proposals.
    for (const p2p::proposal &cp : ctx.candidate_proposals)
    {
        // Vote for times.
        // Everyone votes on an arbitrary time, as long as its within the round time and not in the future.
        if (ctx.time_now > cp.time && (ctx.time_now - cp.time) < conf::cfg.roundtime)
            increment(votes.time, cp.time);

        // Vote for user pubkeys.
        for (const std::string &pubkey : cp.users)
            increment(votes.users, pubkey);

        // Vote for user inputs (hashes). Only vote for the inputs that are in our candidate_inputs set.
        for (const std::string &hash : cp.hash_inputs)
            if (ctx.candidate_user_inputs.count(hash) > 0)
                increment(votes.inputs, hash);

        // Vote for contract outputs (hashes). Only vote for the outputs that are in our candidate_outputs set.
        for (const std::string &hash : cp.hash_outputs)
            if (ctx.candidate_user_outputs.count(hash) > 0)
                increment(votes.outputs, hash);

        // todo: repeat above for state
    }

    const float_t vote_threshold = get_stage_threshold(ctx.stage);

    // todo: check if inputs being proposed by another node are actually spoofed inputs
    // from a user locally connected to this node.

    // if we're at proposal stage 1 we'll accept any input and connection that has 1 or more vote.

    // Add user pubkeys which have votes over stage threshold to proposal.
    for (const auto &[pubkey, numvotes] : votes.users)
        if (numvotes >= vote_threshold || (ctx.stage == 1 && numvotes > 0))
            stg_prop.users.emplace(pubkey);

    // Add inputs which have votes over stage threshold to proposal.
    for (const auto &[hash, numvotes] : votes.inputs)
        if (numvotes >= vote_threshold || (ctx.stage == 1 && numvotes > 0))
            stg_prop.hash_inputs.emplace(hash);

    // Add outputs which have votes over stage threshold to proposal.
    for (const auto &[hash, numvotes] : votes.outputs)
        if (numvotes >= vote_threshold)
            stg_prop.hash_outputs.emplace(hash);

    // todo:add states which have votes over stage threshold to proposal.

    // time is voted on a simple sorted and majority basis, since there will always be disagreement.
    int32_t highest_votes = 0;
    for (const auto [time, numvotes] : votes.time)
    {
        if (numvotes > highest_votes)
        {
            highest_votes = numvotes;
            stg_prop.time = time;
        }
    }

    return stg_prop;
}

/**
 * Broadcasts the given proposal to all connected peers.
 * @return 0 on success. -1 if no peers to broadcast.
 */
void broadcast_proposal(const p2p::proposal &p)
{
    p2p::peer_outbound_message msg(std::make_shared<flatbuffers::FlatBufferBuilder>(1024));
    p2pmsg::create_msg_from_proposal(msg.builder(), p);
    p2p::broadcast_message(msg);

    LOG_DBG << "Proposed [stage" << std::to_string(p.stage)
            << "] users:" << p.users.size()
            << " hinp:" << p.hash_inputs.size()
            << " hout:" << p.hash_outputs.size();
}

/**
 * Check whether our current stage is ahead or behind of the majority stage.
 */
void check_majority_stage(bool &is_desync, bool &should_reset, uint8_t &majority_stage, vote_counter &votes)
{
    // Stage votes.
    for (const p2p::proposal &cp : ctx.candidate_proposals)
    {
        // Vote stages if only proposal lcl is match with node's last consensus lcl
        if (cp.lcl == ctx.lcl)
            increment(votes.stage, cp.stage);

        // todo:vote for lcl checking condtion
    }

    majority_stage = -1;
    is_desync = false;

    int32_t highest_votes = 0;
    for (const auto [stage, votes] : votes.stage)
    {
        if (votes > highest_votes)
        {
            highest_votes = votes;
            majority_stage = stage;
        }
    }

    if (majority_stage < ctx.stage - 1)
    {
        should_reset = (ctx.time_now - ctx.novel_proposal_time) < floor(conf::cfg.roundtime / 4);
        is_desync = true;

        LOG_DBG << "Stage desync (Reset:" << should_reset << "). Node stage:" << std::to_string(ctx.stage)
                << " is ahead of majority stage:" << std::to_string(majority_stage);
    }
    else if (majority_stage > ctx.stage - 1)
    {
        should_reset = true;
        is_desync = true;

        LOG_DBG << "Stage desync (Reset:" << should_reset << "). Node stage:" << std::to_string(ctx.stage)
                << " is behind majority stage:" << std::to_string(majority_stage);
    }
}

/**
 * Check our LCL is consistent with the proposals being made by our UNL peers lcl_votes.
 */
void check_lcl_votes(bool &is_desync, bool &should_request_history, std::string &majority_lcl, vote_counter &votes)
{
    // Stage votes.
    int32_t total_lcl_votes = 0;

    for (const p2p::proposal &cp : ctx.candidate_proposals)
    {
        // only consider recent proposals and proposals from previous stage.
        if ((ctx.time_now - cp.timestamp < conf::cfg.roundtime * 4) && (cp.stage == ctx.stage - 1))
        {
            increment(votes.lcl, cp.lcl);
            total_lcl_votes++;
        }
    }

    is_desync = false;
    should_request_history = false;

    if (total_lcl_votes < (0.8 * conf::cfg.unl.size()))
    {
        LOG_DBG << "Not enough peers proposing to perform consensus" << std::to_string(total_lcl_votes) << " needed " << std::to_string(0.8 * conf::cfg.unl.size());
        is_desync = true;
        return;
    }

    int32_t winning_votes = 0;
    for (const auto [lcl, votes] : votes.lcl)
    {
        if (votes > winning_votes)
        {
            winning_votes = votes;
            majority_lcl = lcl;
        }
    }

    double wining_votes_unl_ratio = winning_votes / conf::cfg.unl.size();
    if (wining_votes_unl_ratio < 0.8)
    {
        // potential fork condition.
        LOG_DBG << "No consensus on lcl. Possible fork condition.";
        is_desync = true;
        return;
    }

    //if winning lcl is not matched node lcl,
    //that means vode is not on the consensus ledger.
    //Should request history from a peer.
    if (ctx.lcl != majority_lcl)
    {
        LOG_DBG << "We are not on the consensus ledger, requesting history from a random peer";
        is_desync = true;
        //todo:create history request message and request request history from a random peer.
        should_request_history = true;
        return;
    }
}
/**
 * Returns the consensus percentage threshold for the specified stage.
 * @param stage The consensus stage [1, 2, 3]
 */
float_t get_stage_threshold(const uint8_t stage)
{
    switch (stage)
    {
    case 1:
        return cons::STAGE1_THRESHOLD * conf::cfg.unl.size();
    case 2:
        return cons::STAGE2_THRESHOLD * conf::cfg.unl.size();
    case 3:
        return cons::STAGE3_THRESHOLD * conf::cfg.unl.size();
    }
    return -1;
}

void timewait_stage(const bool reset)
{
    if (reset)
        ctx.stage = 0;

    util::sleep(conf::cfg.roundtime / 100);
}

/**
 * Finalize the ledger after consensus.
 * @param cons_prop The proposal that reached consensus.
 */
void apply_ledger(const p2p::proposal &cons_prop)
{
    ctx.led_seq_no++;
    ctx.lcl = cons::save_ledger(cons_prop, ctx.led_seq_no);

    // After the current ledger seq no is updated, we remove any newly expired inputs from candidate set.
    {
        auto itr = ctx.candidate_user_inputs.begin();
        while (itr != ctx.candidate_user_inputs.end())
        {
            if (itr->second.maxledgerseqno <= ctx.led_seq_no)
                ctx.candidate_user_inputs.erase(itr++);
            else
                ++itr;
        }
    }

    // Send any output from the previous consensus round to locally connected users.
    dispatch_user_outputs(cons_prop);

    // todo:check  state against the winning / canonical state
    // and act accordingly (rollback, ask state from peer, etc.)

    proc::contract_bufmap_t useriobufmap;
    proc::contract_bufmap_t nplbufmap;
    feed_user_inputs_to_contract_bufmap(useriobufmap, cons_prop);
    run_contract_binary(cons_prop.time, useriobufmap, nplbufmap);
    extract_user_outputs_from_contract_bufmap(useriobufmap);
}

/**
 * Dispatch any consensus-reached outputs to matching users if they are connected to us locally.
 * @param cons_prop The proposal that achieved consensus.
 */
void dispatch_user_outputs(const p2p::proposal &cons_prop)
{
    std::lock_guard<std::mutex> lock(usr::ctx.users_mutex);

    for (const std::string &hash : cons_prop.hash_outputs)
    {
        const auto cu_itr = ctx.candidate_user_outputs.find(hash);
        const bool hashfound = (cu_itr != ctx.candidate_user_outputs.end());
        if (!hashfound)
        {
            LOG_ERR << "Output required but wasn't in our candidate outputs map, this will potentially cause desync.";
            // todo: consider fatal
        }
        else
        {
            // Send matching outputs to locally connected users.

            candidate_user_output &cand_output = cu_itr->second;

            // Find the user session by user pubkey.
            const auto sess_itr = usr::ctx.sessionids.find(cand_output.userpubkey);
            if (sess_itr != usr::ctx.sessionids.end()) // match found
            {
<<<<<<< HEAD
                auto user_itr = usr::ctx.users.find(sess_itr->second); // sess_itr->second is the session id.
                if (user_itr != usr::ctx.users.end())                  // match found
=======
                const auto user_itr = usr::ctx.users.find(sess_itr->second);  // sess_itr->second is the session id.
                if (user_itr != usr::ctx.users.end()) // match found
>>>>>>> c5ab13b3
                {
                    std::string outputtosend;
                    outputtosend.swap(cand_output.output);
                    usr::user_outbound_message outmsg(std::move(outputtosend));

                    const usr::connected_user &user = user_itr->second;
                    user.session->send(std::move(outmsg));
                }
            }
        }
    }

    // now we can safely clear our candidate outputs.
    ctx.candidate_user_outputs.clear();
}

/**
 * Transfers consensus-reached inputs into the provided contract buf map so it can be fed into the contract process.
 * @param bufmap The contract bufmap which needs to be populated with inputs.
 * @param cons_prop The proposal that achieved consensus.
 */
void feed_user_inputs_to_contract_bufmap(proc::contract_bufmap_t &bufmap, const p2p::proposal &cons_prop)
{
    // Populate the buf map with all currently connected users regardless of whether they have inputs or not.
    // This is in case the contract wanted to emit some data to a user without needing any input.
    for (const std::string &pubkey : cons_prop.users)
        bufmap.try_emplace(pubkey, proc::contract_iobuf_pair());

    for (const std::string &hash : cons_prop.hash_inputs)
    {
        // For each consensus input hash, we need to find the actual input content to feed the contract.
        const auto itr = ctx.candidate_user_inputs.find(hash);
        const bool hashfound = (itr != ctx.candidate_user_inputs.end());
        if (!hashfound)
        {
            LOG_ERR << "input required but wasn't in our candidate inputs map, this will potentially cause desync.";
            // TODO: consider fatal
        }
        else
        {
            // Populate the input content into the bufmap.

            candidate_user_input &cand_input = itr->second;

            std::string inputtofeed;
            inputtofeed.swap(cand_input.input);

            proc::contract_iobuf_pair &bufpair = bufmap[cand_input.userpubkey];
            bufpair.inputs.push_back(std::move(inputtofeed));

            // Remove the input from the candidate set because we no longer need it.
            ctx.candidate_user_inputs.erase(itr);
        }
    }
}

/**
 * Reads any outputs the contract has produced on the provided buf map and transfers them to candidate outputs
 * for the next consensus round.
 * @param bufmap The contract bufmap containing the outputs produced by the contract.
 */
void extract_user_outputs_from_contract_bufmap(proc::contract_bufmap_t &bufmap)
{
    for (auto &[pubkey, bufpair] : bufmap)
    {

        if (!bufpair.output.empty())
        {
            std::string output;
            output.swap(bufpair.output);

            const std::string hash = crypto::get_hash(pubkey, output);
            ctx.candidate_user_outputs.try_emplace(
                std::move(hash),
                candidate_user_output(pubkey, std::move(output)));
        }
    }
}

/**
 * Executes the smart contract with the specified time and provided I/O buf maps.
 * @param time_now The time that must be passed on to the contract.
 * @param useriobufmap The contract bufmap which holds user I/O buffers.
 */
<<<<<<< HEAD
void run_contract_binary(int64_t time_now, proc::contract_bufmap_t &useriobufmap, proc::contract_bufmap_t &nplbufmap)
=======
void run_contract_binary(const int64_t time_now, proc::contract_bufmap_t &useriobufmap)
>>>>>>> c5ab13b3
{
    // todo:implement exchange of hpsc bufs
    proc::contract_iobuf_pair hpscbufpair;
    hpscbufpair.inputs.push_back("A");
    hpscbufpair.inputs.push_back("B");
    hpscbufpair.inputs.push_back("C");

    proc::exec_contract(
        proc::contract_exec_args(time_now, useriobufmap, nplbufmap, hpscbufpair));
}

/**
 * Increment voting table counter.
 * @param counter The counter map in which a vote should be incremented.
 * @param candidate The candidate whose vote should be increased by 1.
 */
template <typename T>
void increment(std::map<T, int32_t> &counter, const T &candidate)
{
    if (counter.count(candidate))
        counter[candidate]++;
    else
        counter.try_emplace(candidate, 1);
}

} // namespace cons<|MERGE_RESOLUTION|>--- conflicted
+++ resolved
@@ -59,14 +59,8 @@
                   << "] users:" << p.users.size()
                   << " hinp:" << p.hash_inputs.size()
                   << " hout:" << p.hash_outputs.size()
-<<<<<<< HEAD
-                  << " lcl:" << p.lcl
-                  << " self:" << self
-                  << "\n";
-=======
                   << " lcl:" << p.lcl 
                   << " self:" << self;
->>>>>>> c5ab13b3
     }
     LOG_DBG << "timenow: " << std::to_string(ctx.time_now);
 
@@ -572,13 +566,8 @@
             const auto sess_itr = usr::ctx.sessionids.find(cand_output.userpubkey);
             if (sess_itr != usr::ctx.sessionids.end()) // match found
             {
-<<<<<<< HEAD
-                auto user_itr = usr::ctx.users.find(sess_itr->second); // sess_itr->second is the session id.
-                if (user_itr != usr::ctx.users.end())                  // match found
-=======
                 const auto user_itr = usr::ctx.users.find(sess_itr->second);  // sess_itr->second is the session id.
                 if (user_itr != usr::ctx.users.end()) // match found
->>>>>>> c5ab13b3
                 {
                     std::string outputtosend;
                     outputtosend.swap(cand_output.output);
@@ -663,17 +652,10 @@
  * @param time_now The time that must be passed on to the contract.
  * @param useriobufmap The contract bufmap which holds user I/O buffers.
  */
-<<<<<<< HEAD
 void run_contract_binary(int64_t time_now, proc::contract_bufmap_t &useriobufmap, proc::contract_bufmap_t &nplbufmap)
-=======
-void run_contract_binary(const int64_t time_now, proc::contract_bufmap_t &useriobufmap)
->>>>>>> c5ab13b3
 {
     // todo:implement exchange of hpsc bufs
     proc::contract_iobuf_pair hpscbufpair;
-    hpscbufpair.inputs.push_back("A");
-    hpscbufpair.inputs.push_back("B");
-    hpscbufpair.inputs.push_back("C");
 
     proc::exec_contract(
         proc::contract_exec_args(time_now, useriobufmap, nplbufmap, hpscbufpair));
