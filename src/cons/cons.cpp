#include <flatbuffers/flatbuffers.h>
#include "../pchheader.hpp"
#include "../conf.hpp"
#include "../usr/usr.hpp"
#include "../usr/user_input.hpp"
#include "../p2p/p2p.hpp"
#include "../fbschema/p2pmsg_helpers.hpp"
#include "../fbschema/common_helpers.hpp"
#include "../jsonschema/usrmsg_helpers.hpp"
#include "../p2p/peer_session_handler.hpp"
#include "../hplog.hpp"
#include "../crypto.hpp"
#include "../proc/proc.hpp"
#include "ledger_handler.hpp"
#include "statemap_handler.hpp"
#include "cons.hpp"

namespace p2pmsg = fbschema::p2pmsg;
namespace jusrmsg = jsonschema::usrmsg;

namespace cons
{

/**
 * Voting thresholds for consensus stages.
 */
constexpr float STAGE1_THRESHOLD = 0.5;
constexpr float STAGE2_THRESHOLD = 0.65;
constexpr float STAGE3_THRESHOLD = 0.8;

consensus_context ctx;

int init()
{
    //set start stage
    ctx.stage = 0;

    //load lcl details from lcl history.
    ledger_history ldr_hist = load_ledger();
    ctx.led_seq_no = ldr_hist.led_seq_no;
    ctx.lcl = ldr_hist.lcl;
    ctx.lcl_list.swap(ldr_hist.lcl_list);

    return 0;
}

void consensus()
{
    // A consensus round consists of 4 stages (0,1,2,3).

    // For a given stage, this function may get visited multiple times due to time-wait conditions.

    // Get the latest current time.
    ctx.time_now = util::get_epoch_milliseconds();

    // Throughout consensus, we move over the incoming proposals collected via the network so far into
    // the candidate proposal set (move and append). This is to have a private working set for the consensus
    // and avoid threading conflicts with network incoming proposals.
    {
        std::lock_guard<std::mutex> lock(p2p::ctx.collected_msgs.proposals_mutex);
        ctx.candidate_proposals.splice(ctx.candidate_proposals.end(), p2p::ctx.collected_msgs.proposals);
    }

<<<<<<< HEAD
=======
    LOG_DBG << "Started stage " << std::to_string(ctx.stage);
    for (const auto p : ctx.candidate_proposals)
    {
        const bool self = p.pubkey == conf::cfg.pubkey;
        LOG_DBG << "[stage" << std::to_string(p.stage)
                << "] users:" << p.users.size()
                << " hinp:" << p.hash_inputs.size()
                << " hout:" << p.hash_outputs.size()
                << " lcl:" << p.lcl
                << " self:" << self;
    }
    LOG_DBG << "timenow: " << std::to_string(ctx.time_now);

    // Throughout consensus, we move over the incoming npl messages collected via the network so far into
    // the candidate npl message set (move and append). This is to have a private working set for the consensus
    // and avoid threading conflicts with network incoming npl messages.
    {
        std::lock_guard<std::mutex> lock(p2p::ctx.collected_msgs.npl_messages_mutex);
        for (const auto &npl : p2p::ctx.collected_msgs.npl_messages)
        {
            const fbschema::p2pmsg::Container *container = fbschema::p2pmsg::GetContainer(npl.data());
            // Only the npl messages with a valid lcl will be passed down to the contract. lcl should match the previous round's lcl
            if (fbschema::flatbuff_bytes_to_sv(container->lcl()) != ctx.lcl)
                continue;

            ctx.candidate_npl_messages.push_back(std::move(npl));
        }
        p2p::ctx.collected_msgs.npl_messages.clear();
    }

>>>>>>> 0439ec93
    if (ctx.stage == 0)
    {
        // Stage 0 means begining of a consensus round.
       {
            // Remove any useless candidate proposals so we'll have a cleaner proposal set to look at
            // when we transition to stage 1.
            auto itr = ctx.candidate_proposals.begin();
            while (itr != ctx.candidate_proposals.end())
            {
                // Remove any proposal from previous round's stage 3.
                // Remove any proposal from self (pubkey match).
                // todo: check the state of these to ensure we're running consensus ledger
                if (itr->stage == 3 || conf::cfg.pubkey == itr->pubkey)
                    ctx.candidate_proposals.erase(itr++);
                else
                    ++itr;
            }
        }

        // Broadcast non-unl proposals (NUP) containing inputs from locally connected users.
        broadcast_nonunl_proposal();
        util::sleep(conf::cfg.roundtime / 10);

        // Verify and transfer user inputs from incoming NUPs onto consensus candidate data.
        verify_and_populate_candidate_user_inputs();

        // In stage 0 we create a novel proposal and broadcast it.
        const p2p::proposal stg_prop = create_stage0_proposal();
        broadcast_proposal(stg_prop);
    }
    else // Stage 1, 2, 3
    {

        std::cout << "Started stage " << std::to_string(ctx.stage) << "\n";
        for (auto p : ctx.candidate_proposals)
        {
            bool self = p.pubkey == conf::cfg.pubkey;
            std::cout << "[stage" << std::to_string(p.stage)
                      << "] users:" << p.users.size()
                      << " hinp:" << p.hash_inputs.size()
                      << " hout:" << p.hash_outputs.size()
                      << " lcl:" << p.lcl
                      << " self:" << self
                      << "\n";
        }
        std::cout << "timenow:" << std::to_string(ctx.time_now) << "\n";
        // Initialize vote counters
        vote_counter votes;

        // check if we're ahead/behind of consensus stage
        bool is_stage_desync, reset_to_stage0;
        uint8_t majority_stage;
        check_majority_stage(is_stage_desync, reset_to_stage0, majority_stage, votes);
        if (is_stage_desync)
        {
            timewait_stage(reset_to_stage0);
            return;
        }

        // check if we're ahead/behind of consensus lcl
        bool is_lcl_desync, should_request_history;
        std::string majority_lcl;
        check_lcl_votes(is_lcl_desync, should_request_history, majority_lcl, votes);

        if (should_request_history)
        {
            //create history request message and request history from a random peer.
            send_ledger_history_request(ctx.lcl, majority_lcl);
        }
        if (is_lcl_desync)
        {
            bool should_reset = (ctx.time_now - ctx.novel_proposal_time) > (floor(conf::cfg.roundtime) + floor(rand()%conf::cfg.roundtime));
            //for now we are resetting to stage 0 to avoid possible deadlock situations
            timewait_stage(should_reset);
            return;
        }

        // In stage 1, 2, 3 we vote for incoming proposals and promote winning votes based on thresholds.
        const p2p::proposal stg_prop = create_stage123_proposal(votes);
        broadcast_proposal(stg_prop);

        // Remove all candidate proposals that are behind our current stage.
        // auto itr = ctx.candidate_proposals.begin();
        // while (itr != ctx.candidate_proposals.end())
        // {
        //     if (itr->stage < ctx.stage)
        //         ctx.candidate_proposals.erase(itr++);
        //     else
        //         ++itr;
        // }
        ctx.candidate_proposals.clear();
        if (ctx.stage == 3)
        {
            apply_ledger(stg_prop);

            // We have finished a consensus round (all 4 stages).
            LOG_INFO << "****Stage 3 consensus reached****";
        }
    }

    // We have finished a consensus stage.

    // Transition to next stage.
    ctx.stage = (ctx.stage + 1) % 4;

    // after a stage 0 novel proposal we will just busy wait for proposals
    if (ctx.stage == 0)
        util::sleep(conf::cfg.roundtime / 100);
    else
        util::sleep(conf::cfg.roundtime / 4);
}

/**
 * Broadcasts any inputs from locally connected users via an NUP.
 * @return 0 for successful broadcast. -1 for failure.
 */
void broadcast_nonunl_proposal()
{
    // Construct NUP.
    p2p::nonunl_proposal nup;

<<<<<<< HEAD
    std::lock_guard<std::mutex> lock(p2p::collected_msgs.nonunl_proposals_mutex);
=======
    std::lock_guard<std::mutex> lock(p2p::ctx.collected_msgs.nonunl_proposals_mutex);
>>>>>>> 0439ec93
    for (auto &[sid, user] : usr::ctx.users)
    {
        std::list<usr::user_submitted_message> usermsgs;
        usermsgs.splice(usermsgs.end(), user.submitted_inputs);

        // We should create an entry for each user pubkey, even if the user has no inputs. This is
        // because this data map will be used to track connected users as well in addition to inputs.
        nup.user_messages.try_emplace(user.pubkey, std::move(usermsgs));
    }

    p2p::peer_outbound_message msg(std::make_shared<flatbuffers::FlatBufferBuilder>(1024));
    p2pmsg::create_msg_from_nonunl_proposal(msg.builder(), nup);
    p2p::broadcast_message(msg, true);

    LOG_DBG << "NUP sent."
            << " users:" << nup.user_messages.size();
}

/**
 * Verifies the user signatures and populate non-expired user inputs from collected
 * non-unl proposals (if any) into consensus candidate data.
 */
void verify_and_populate_candidate_user_inputs()
{
    // Lock the list so any network activity is blocked.
    std::lock_guard<std::mutex> lock(p2p::ctx.collected_msgs.nonunl_proposals_mutex);
    for (const p2p::nonunl_proposal &p : p2p::ctx.collected_msgs.nonunl_proposals)
    {
        for (const auto &[pubkey, umsgs] : p.user_messages)
        {
            // Populate user list.
            ctx.candidate_users.emplace(pubkey);

            for (const usr::user_submitted_message &umsg : umsgs)
            {
                const std::string sig_hash = crypto::get_hash(umsg.sig);

                // Check for duplicate messages using hash of the signature.
                if (ctx.recent_userinput_hashes.try_emplace(sig_hash))
                {
                    // Verify the signature of the message content.
                    if (crypto::verify(umsg.content, umsg.sig, pubkey) == 0)
                    {
                        // TODO: Also verify XRP payment token/AppBill requirements.

                        std::string nonce;
                        std::string input;
                        uint64_t maxledgerseqno;
                        jusrmsg::extract_input_container(nonce, input, maxledgerseqno, umsg.content);

                        // Ignore the input if our ledger has passed the input TTL.
                        if (maxledgerseqno > ctx.led_seq_no)
                        {
                            // Hash is prefixed with the nonce to support user-defined sort order.
                            std::string hash = std::move(nonce);
                            // Append the hash of the message signature to get the final hash.
                            hash.append(sig_hash);

                            ctx.candidate_user_inputs.try_emplace(
                                hash,
                                candidate_user_input(pubkey, std::move(input), maxledgerseqno));
                        }
                    }
                }
                else
                {
                    LOG_DBG << "Duplicate user message.";
                }
            }
        }
    }
    p2p::ctx.collected_msgs.nonunl_proposals.clear();
}

p2p::proposal create_stage0_proposal()
{
    // The proposal we are going to emit in stage 0.
    p2p::proposal stg_prop;
    stg_prop.time = ctx.time_now;
    ctx.novel_proposal_time = ctx.time_now;
    stg_prop.stage = 0;
    stg_prop.lcl = ctx.lcl;

    // Populate the proposal with set of candidate user pubkeys.
    for (const std::string &pubkey : ctx.candidate_users)
        stg_prop.users.emplace(pubkey);

    // We don't need candidate_users anymore, so clear it. It will be repopulated during next censensus round.
    ctx.candidate_users.clear();

    // Populate the proposal with hashes of user inputs.
    for (const auto &[hash, cand_input] : ctx.candidate_user_inputs)
        stg_prop.hash_inputs.emplace(hash);

    // Populate the proposal with hashes of user outputs.
    for (const auto &[hash, cand_output] : ctx.candidate_user_outputs)
        stg_prop.hash_outputs.emplace(hash);

    // todo: set propsal states
    // todo: generate stg_prop hash and check with ctx.novel_proposal, we are sending same proposal again.

    return stg_prop;
}

p2p::proposal create_stage123_proposal(vote_counter &votes)
{
    // The proposal to be emited at the end of this stage.
    p2p::proposal stg_prop;
    stg_prop.stage = ctx.stage;

    // we always vote for our current lcl regardless of what other peers are saying
    // if there's a fork condition we will either request history and state from
    // our peers or we will halt depending on level of consensus on the sides of the fork
    stg_prop.lcl = ctx.lcl;

    // Vote for rest of the proposal fields by looking at candidate proposals.
    for (const p2p::proposal &cp : ctx.candidate_proposals)
    {
        // Vote for times.
        // Everyone votes on an arbitrary time, as long as its within the round time and not in the future.
        if (ctx.time_now > cp.time && (ctx.time_now - cp.time) < conf::cfg.roundtime)
            increment(votes.time, cp.time);

        // Vote for user pubkeys.
        for (const std::string &pubkey : cp.users)
            increment(votes.users, pubkey);

        // Vote for user inputs (hashes). Only vote for the inputs that are in our candidate_inputs set.
        for (const std::string &hash : cp.hash_inputs)
            if (ctx.candidate_user_inputs.count(hash) > 0)
                increment(votes.inputs, hash);

        // Vote for contract outputs (hashes). Only vote for the outputs that are in our candidate_outputs set.
        for (const std::string &hash : cp.hash_outputs)
            if (ctx.candidate_user_outputs.count(hash) > 0)
                increment(votes.outputs, hash);

        // todo: repeat above for state
    }

    const float_t vote_threshold = get_stage_threshold(ctx.stage);

    // todo: check if inputs being proposed by another node are actually spoofed inputs
    // from a user locally connected to this node.

    // if we're at proposal stage 1 we'll accept any input and connection that has 1 or more vote.

    // Add user pubkeys which have votes over stage threshold to proposal.
    for (const auto &[pubkey, numvotes] : votes.users)
        if (numvotes >= vote_threshold || (ctx.stage == 1 && numvotes > 0))
            stg_prop.users.emplace(pubkey);

    // Add inputs which have votes over stage threshold to proposal.
    for (const auto &[hash, numvotes] : votes.inputs)
        if (numvotes >= vote_threshold || (ctx.stage == 1 && numvotes > 0))
            stg_prop.hash_inputs.emplace(hash);

    // Add outputs which have votes over stage threshold to proposal.
    for (const auto &[hash, numvotes] : votes.outputs)
        if (numvotes >= vote_threshold)
            stg_prop.hash_outputs.emplace(hash);

    // todo:add states which have votes over stage threshold to proposal.

    // time is voted on a simple sorted and majority basis, since there will always be disagreement.
    int32_t highest_votes = 0;
    for (const auto [time, numvotes] : votes.time)
    {
        if (numvotes > highest_votes)
        {
            highest_votes = numvotes;
            stg_prop.time = time;
        }
    }

    return stg_prop;
}

/**
 * Broadcasts the given proposal to all connected peers.
 * @return 0 on success. -1 if no peers to broadcast.
 */
void broadcast_proposal(const p2p::proposal &p)
{
    // In passive mode, we do not send out any propopsals.
    if (conf::cfg.mode == conf::OPERATING_MODE::PASSIVE)
        return;

    p2p::peer_outbound_message msg(std::make_shared<flatbuffers::FlatBufferBuilder>(1024));
    p2pmsg::create_msg_from_proposal(msg.builder(), p);
    p2p::broadcast_message(msg, true);

    LOG_DBG << "Proposed [stage" << std::to_string(p.stage)
            << "] users:" << p.users.size()
            << " hinp:" << p.hash_inputs.size()
            << " hout:" << p.hash_outputs.size();
}

/**
 * Check whether our current stage is ahead or behind of the majority stage.
 */
void check_majority_stage(bool &is_desync, bool &should_reset, uint8_t &majority_stage, vote_counter &votes)
{
    // Stage votes.
    for (const p2p::proposal &cp : ctx.candidate_proposals)
    {
        // Vote stages if only proposal lcl is match with node's last consensus lcl
        if (cp.lcl == ctx.lcl)
            increment(votes.stage, cp.stage);
    }

    majority_stage = 0;
    is_desync = false;

    int32_t highest_votes = 0;
    for (const auto [stage, votes] : votes.stage)
    {
        if (votes > highest_votes)
        {
            highest_votes = votes;
            majority_stage = stage;
        }
    }

    if (majority_stage < ctx.stage - 1)
    {
        should_reset = (ctx.time_now - ctx.novel_proposal_time) > (floor(conf::cfg.roundtime) + floor(rand()%conf::cfg.roundtime));
        is_desync = true;

        LOG_DBG << "Stage desync (Reset:" << should_reset << "). Node stage:" << std::to_string(ctx.stage)
                << " is ahead of majority stage:" << std::to_string(majority_stage);
    }
    else if (majority_stage > ctx.stage - 1)
    {
        should_reset = true;
        is_desync = true;

        LOG_DBG << "Stage desync (Reset:" << should_reset << "). Node stage:" << std::to_string(ctx.stage)
                << " is behind majority stage:" << std::to_string(majority_stage);
    }
}

/**
 * Check our LCL is consistent with the proposals being made by our UNL peers lcl_votes.
 */
void check_lcl_votes(bool &is_desync, bool &should_request_history, std::string &majority_lcl, vote_counter &votes)
{
    // Stage votes.
    int32_t total_lcl_votes = 0;

    for (const p2p::proposal &cp : ctx.candidate_proposals)
    {
        // only consider recent proposals and proposals from previous stage.
        if ((ctx.time_now - cp.timestamp < conf::cfg.roundtime * 4) && (cp.stage == ctx.stage - 1))
        {
            increment(votes.lcl, cp.lcl);
            total_lcl_votes++;
        }
    }

    is_desync = false;
    should_request_history = false;

    if (total_lcl_votes < (0.8 * conf::cfg.unl.size()))
    {
        LOG_DBG << "Not enough peers proposing to perform consensus" << std::to_string(total_lcl_votes) << " needed " << std::to_string(0.8 * conf::cfg.unl.size());
        is_desync = true;
        return;
    }

    int32_t winning_votes = 0;
    for (const auto [lcl, votes] : votes.lcl)
    {
        if (votes > winning_votes)
        {
            winning_votes = votes;
            majority_lcl = lcl;
        }
    }

    double wining_votes_unl_ratio = winning_votes / conf::cfg.unl.size();
    if (wining_votes_unl_ratio < 0.8)
    {
        // potential fork condition.
        LOG_DBG << "No consensus on lcl. Possible fork condition.";
        is_desync = true;
        return;
    }

    //if winning lcl is not matched node lcl,
    //that means vode is not on the consensus ledger.
    //Should request history from a peer.
    if (ctx.lcl != majority_lcl)
    {
        LOG_DBG << "We are not on the consensus ledger, requesting history from a random peer";
        is_desync = true;

        should_request_history = true;
        return;
    }
}

/**
 * Returns the consensus percentage threshold for the specified stage.
 * @param stage The consensus stage [1, 2, 3]
 */
float_t get_stage_threshold(const uint8_t stage)
{
    switch (stage)
    {
    case 1:
        return cons::STAGE1_THRESHOLD * conf::cfg.unl.size();
    case 2:
        return cons::STAGE2_THRESHOLD * conf::cfg.unl.size();
    case 3:
        return cons::STAGE3_THRESHOLD * conf::cfg.unl.size();
    }
    return -1;
}

void timewait_stage(const bool reset)
{
    if (reset)
        ctx.stage = 0;

    util::sleep(conf::cfg.roundtime / 100);
}

/**
 * Finalize the ledger after consensus.
 * @param cons_prop The proposal that reached consensus.
 */
void apply_ledger(const p2p::proposal &cons_prop)
{
    const std::tuple<const uint64_t, std::string> new_lcl  = save_ledger(cons_prop);
    ctx.led_seq_no = std::get<0>(new_lcl);
    ctx.lcl = std::get<1>(new_lcl);

    // After the current ledger seq no is updated, we remove any newly expired inputs from candidate set.
    {
        auto itr = ctx.candidate_user_inputs.begin();
        while (itr != ctx.candidate_user_inputs.end())
        {
            if (itr->second.maxledgerseqno <= ctx.led_seq_no)
                ctx.candidate_user_inputs.erase(itr++);
            else
                ++itr;
        }
    }

    // Send any output from the previous consensus round to locally connected users.
    dispatch_user_outputs(cons_prop);

    // todo:check  state against the winning / canonical state
    // and act accordingly (rollback, ask state from peer, etc.)

    // This will hold a list of file blocks that was updated by the contract process.
    // We then feed this information to state tracking logic.
    proc::contract_fblockmap_t updated_blocks;

    proc::contract_bufmap_t useriobufmap;

    proc::contract_iobuf_pair nplbufpair;
    nplbufpair.inputs.splice(nplbufpair.inputs.end(), ctx.candidate_npl_messages);

    feed_user_inputs_to_contract_bufmap(useriobufmap, cons_prop);

    run_contract_binary(cons_prop.time, useriobufmap, nplbufpair, updated_blocks);

    extract_user_outputs_from_contract_bufmap(useriobufmap);
    broadcast_npl_output(nplbufpair.output);
    update_state_blockmap(updated_blocks);
}

/**
 * Dispatch any consensus-reached outputs to matching users if they are connected to us locally.
 * @param cons_prop The proposal that achieved consensus.
 */
void dispatch_user_outputs(const p2p::proposal &cons_prop)
{
    std::lock_guard<std::mutex> lock(usr::ctx.users_mutex);

    for (const std::string &hash : cons_prop.hash_outputs)
    {
        const auto cu_itr = ctx.candidate_user_outputs.find(hash);
        const bool hashfound = (cu_itr != ctx.candidate_user_outputs.end());
        if (!hashfound)
        {
            LOG_ERR << "Output required but wasn't in our candidate outputs map, this will potentially cause desync.";
            // todo: consider fatal
        }
        else
        {
            // Send matching outputs to locally connected users.

            candidate_user_output &cand_output = cu_itr->second;

            // Find the user session by user pubkey.
            const auto sess_itr = usr::ctx.sessionids.find(cand_output.userpubkey);
            if (sess_itr != usr::ctx.sessionids.end()) // match found
            {
                const auto user_itr = usr::ctx.users.find(sess_itr->second); // sess_itr->second is the session id.
                if (user_itr != usr::ctx.users.end())                        // match found
                {
                    std::string outputtosend;
                    outputtosend.swap(cand_output.output);

                    std::string msg;
                    jusrmsg::create_contract_output_container(msg, outputtosend);

                    const usr::connected_user &user = user_itr->second;
                    user.session->send(usr::user_outbound_message(std::move(msg)));
                }
            }
        }
    }

    // now we can safely clear our candidate outputs.
    ctx.candidate_user_outputs.clear();
}

/**
 * Transfers consensus-reached inputs into the provided contract buf map so it can be fed into the contract process.
 * @param bufmap The contract bufmap which needs to be populated with inputs.
 * @param cons_prop The proposal that achieved consensus.
 */
void feed_user_inputs_to_contract_bufmap(proc::contract_bufmap_t &bufmap, const p2p::proposal &cons_prop)
{
    // Populate the buf map with all currently connected users regardless of whether they have inputs or not.
    // This is in case the contract wanted to emit some data to a user without needing any input.
    for (const std::string &pubkey : cons_prop.users)
        bufmap.try_emplace(pubkey, proc::contract_iobuf_pair());

    for (const std::string &hash : cons_prop.hash_inputs)
    {
        // For each consensus input hash, we need to find the actual input content to feed the contract.
        const auto itr = ctx.candidate_user_inputs.find(hash);
        const bool hashfound = (itr != ctx.candidate_user_inputs.end());
        if (!hashfound)
        {
            LOG_ERR << "input required but wasn't in our candidate inputs map, this will potentially cause desync.";
            // TODO: consider fatal
        }
        else
        {
            // Populate the input content into the bufmap.

            candidate_user_input &cand_input = itr->second;

            std::string inputtofeed;
            inputtofeed.swap(cand_input.input);

            proc::contract_iobuf_pair &bufpair = bufmap[cand_input.userpubkey];
            bufpair.inputs.push_back(std::move(inputtofeed));

            // Remove the input from the candidate set because we no longer need it.
            ctx.candidate_user_inputs.erase(itr);
        }
    }
}

/**
 * Reads any outputs the contract has produced on the provided buf map and transfers them to candidate outputs
 * for the next consensus round.
 * @param bufmap The contract bufmap containing the outputs produced by the contract.
 */
void extract_user_outputs_from_contract_bufmap(proc::contract_bufmap_t &bufmap)
{
    for (auto &[pubkey, bufpair] : bufmap)
    {
        if (!bufpair.output.empty())
        {
            std::string output;
            output.swap(bufpair.output);

            const std::string hash = crypto::get_hash(pubkey, output);
            ctx.candidate_user_outputs.try_emplace(
                std::move(hash),
                candidate_user_output(pubkey, std::move(output)));
        }
    }
}

void broadcast_npl_output(std::string &output)
{
    if (!output.empty())
    {
        p2p::npl_message npl;
        npl.data.swap(output);

        p2p::peer_outbound_message msg(std::make_shared<flatbuffers::FlatBufferBuilder>(1024));
        p2pmsg::create_msg_from_npl_output(msg.builder(), npl, ctx.lcl);
        p2p::broadcast_message(msg, false);
    }
}

/**
 * Executes the smart contract with the specified time and provided I/O buf maps.
 * @param time_now The time that must be passed on to the contract.
 * @param useriobufmap The contract bufmap which holds user I/O buffers.
 */
void run_contract_binary(const int64_t time_now, proc::contract_bufmap_t &useriobufmap, proc::contract_iobuf_pair &nplbufpair, proc::contract_fblockmap_t &state_updates)
{
    // todo:implement exchange of hpsc bufs
    proc::contract_iobuf_pair hpscbufpair;
    proc::exec_contract(
        proc::contract_exec_args(time_now, useriobufmap, nplbufpair, hpscbufpair, state_updates));
}

/**
 * Increment voting table counter.
 * @param counter The counter map in which a vote should be incremented.
 * @param candidate The candidate whose vote should be increased by 1.
 */
template <typename T>
void increment(std::map<T, int32_t> &counter, const T &candidate)
{
    if (counter.count(candidate))
        counter[candidate]++;
    else
        counter.try_emplace(candidate, 1);
}

} // namespace cons<|MERGE_RESOLUTION|>--- conflicted
+++ resolved
@@ -61,8 +61,6 @@
         ctx.candidate_proposals.splice(ctx.candidate_proposals.end(), p2p::ctx.collected_msgs.proposals);
     }
 
-<<<<<<< HEAD
-=======
     LOG_DBG << "Started stage " << std::to_string(ctx.stage);
     for (const auto p : ctx.candidate_proposals)
     {
@@ -93,7 +91,6 @@
         p2p::ctx.collected_msgs.npl_messages.clear();
     }
 
->>>>>>> 0439ec93
     if (ctx.stage == 0)
     {
         // Stage 0 means begining of a consensus round.
@@ -215,11 +212,7 @@
     // Construct NUP.
     p2p::nonunl_proposal nup;
 
-<<<<<<< HEAD
-    std::lock_guard<std::mutex> lock(p2p::collected_msgs.nonunl_proposals_mutex);
-=======
     std::lock_guard<std::mutex> lock(p2p::ctx.collected_msgs.nonunl_proposals_mutex);
->>>>>>> 0439ec93
     for (auto &[sid, user] : usr::ctx.users)
     {
         std::list<usr::user_submitted_message> usermsgs;
