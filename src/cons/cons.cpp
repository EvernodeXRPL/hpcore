--- conflicted
+++ resolved
@@ -51,22 +51,6 @@
         ctx.candidate_proposals.splice(ctx.candidate_proposals.end(), p2p::collected_msgs.proposals);
     }
 
-<<<<<<< HEAD
-=======
-    LOG_DBG << "Started stage " << std::to_string(ctx.stage);
-    for (const auto p : ctx.candidate_proposals)
-    {
-        const bool self = p.pubkey == conf::cfg.pubkey;
-        LOG_DBG << "[stage" << std::to_string(p.stage)
-                  << "] users:" << p.users.size()
-                  << " hinp:" << p.hash_inputs.size()
-                  << " hout:" << p.hash_outputs.size()
-                  << " lcl:" << p.lcl 
-                  << " self:" << self;
-    }
-    LOG_DBG << "timenow: " << std::to_string(ctx.time_now);
-
->>>>>>> c5ab13b3
     if (ctx.stage == 0)
     {
         // Stage 0 means begining of a consensus round.
@@ -138,13 +122,9 @@
         }
         if (is_lcl_desync)
         {
-<<<<<<< HEAD
             bool should_reset = (ctx.time_now - ctx.novel_proposal_time) > floor(conf::cfg.roundtime);
             if (should_reset)
                 should_reset = ramdom_reset_stage();
-=======
-            const bool should_reset = (ctx.time_now - ctx.novel_proposal_time) < floor(conf::cfg.roundtime / 4);
->>>>>>> c5ab13b3
             //for now we are resetting to stage 0 to avoid possible deadlock situations
             timewait_stage(true);
             return;
@@ -510,17 +490,13 @@
     return -1;
 }
 
-<<<<<<< HEAD
 bool ramdom_reset_stage()
 {
     std::mt19937 rng(std::random_device{}());
     bool rand_bool = std::uniform_int_distribution<>{0, 1}(rng);
 }
 
-void timewait_stage(bool reset)
-=======
 void timewait_stage(const bool reset)
->>>>>>> c5ab13b3
 {
     if (reset)
         ctx.stage = 0;
@@ -588,13 +564,8 @@
             const auto sess_itr = usr::ctx.sessionids.find(cand_output.userpubkey);
             if (sess_itr != usr::ctx.sessionids.end()) // match found
             {
-<<<<<<< HEAD
-                auto user_itr = usr::ctx.users.find(sess_itr->second); // sess_itr->second is the session id.
-                if (user_itr != usr::ctx.users.end())                  // match found
-=======
                 const auto user_itr = usr::ctx.users.find(sess_itr->second);  // sess_itr->second is the session id.
                 if (user_itr != usr::ctx.users.end()) // match found
->>>>>>> c5ab13b3
                 {
                     std::string outputtosend;
                     outputtosend.swap(cand_output.output);
