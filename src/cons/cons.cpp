#include <flatbuffers/flatbuffers.h>
#include "../pchheader.hpp"
#include "../conf.hpp"
#include "../usr/usr.hpp"
#include "../usr/user_input.hpp"
#include "../p2p/p2p.hpp"
#include "../fbschema/p2pmsg_helpers.hpp"
#include "../jsonschema/usrmsg_helpers.hpp"
#include "../p2p/peer_session_handler.hpp"
#include "../hplog.hpp"
#include "../crypto.hpp"
#include "../proc/proc.hpp"
#include "ledger_handler.hpp"
#include "statemap_handler.hpp"
#include "cons.hpp"

namespace p2pmsg = fbschema::p2pmsg;
namespace jusrmsg = jsonschema::usrmsg;

namespace cons
{

/**
 * Voting thresholds for consensus stages.
 */
constexpr float STAGE1_THRESHOLD = 0.5;
constexpr float STAGE2_THRESHOLD = 0.65;
constexpr float STAGE3_THRESHOLD = 0.8;

consensus_context ctx;

int init()
{
    //set start stage
    ctx.stage = 0;

    //load lcl details from lcl history.
    const ledger_history ldr_hist = load_ledger();
    ctx.led_seq_no = ldr_hist.led_seq_no;
    ctx.lcl = ldr_hist.lcl;

    return 0;
}

void consensus()
{
    // A consensus round consists of 4 stages (0,1,2,3).

    // For a given stage, this function may get visited multiple times due to time-wait conditions.

    // Get the latest current time.
    ctx.time_now = util::get_epoch_milliseconds();

    // Throughout consensus, we move over the incoming proposals collected via the network so far into
    // the candidate proposal set (move and append). This is to have a private working set for the consensus
    // and avoid threading conflicts with network incoming proposals.
    {
        std::lock_guard<std::mutex> lock(p2p::ctx.collected_msgs.proposals_mutex);
        ctx.candidate_proposals.splice(ctx.candidate_proposals.end(), p2p::ctx.collected_msgs.proposals);
    }

    LOG_DBG << "Started stage " << std::to_string(ctx.stage);
    for (const auto p : ctx.candidate_proposals)
    {
        const bool self = p.pubkey == conf::cfg.pubkey;
        LOG_DBG << "[stage" << std::to_string(p.stage)
                << "] users:" << p.users.size()
                << " hinp:" << p.hash_inputs.size()
                << " hout:" << p.hash_outputs.size()
                << " lcl:" << p.lcl
                << " self:" << self;
    }
    LOG_DBG << "timenow: " << std::to_string(ctx.time_now);

    // Throughout consensus, we move over the incoming npl messages collected via the network so far into
    // the candidate npl message set (move and append). This is to have a private working set for the consensus
    // and avoid threading conflicts with network incoming npl messages.
    {
        std::lock_guard<std::mutex> lock(p2p::collected_msgs.npl_messages_mutex);
        ctx.candidate_npl_messages.splice(ctx.candidate_npl_messages.end(), p2p::collected_msgs.npl_messages);
    }

    if (ctx.stage == 0)
    {
        // Stage 0 means begining of a consensus round.

        {
            // Remove any useless candidate proposals so we'll have a cleaner proposal set to look at
            // when we transition to stage 1.
            auto itr = ctx.candidate_proposals.begin();
            while (itr != ctx.candidate_proposals.end())
            {
                // Remove any proposal from previous round's stage 3.
                // Remove any proposal from self (pubkey match).
                // todo: check the state of these to ensure we're running consensus ledger
                if (itr->stage == 3 || conf::cfg.pubkey == itr->pubkey)
                    ctx.candidate_proposals.erase(itr++);
                else
                    ++itr;
            }
        }

        // Broadcast non-unl proposals (NUP) containing inputs from locally connected users.
        broadcast_nonunl_proposal();
        util::sleep(conf::cfg.roundtime / 10);

        // Verify and transfer user inputs from incoming NUPs onto consensus candidate data.
        verify_and_populate_candidate_user_inputs();

        // In stage 0 we create a novel proposal and broadcast it.
        const p2p::proposal stg_prop = create_stage0_proposal();
        broadcast_proposal(stg_prop);
    }
    else // Stage 1, 2, 3
    {
        // Initialize vote counters
        vote_counter votes;

        // check if we're ahead/behind of consensus stage
        bool is_stage_desync, reset_to_stage0;
        uint8_t majority_stage;
        check_majority_stage(is_stage_desync, reset_to_stage0, majority_stage, votes);
        if (is_stage_desync)
        {
            timewait_stage(reset_to_stage0);
            return;
        }

        // check if we're ahead/behind of consensus lcl
        bool is_lcl_desync, should_request_history;
        std::string majority_lcl;
        check_lcl_votes(is_lcl_desync, should_request_history, majority_lcl, votes);

        if (should_request_history)
        {
            //todo:create history request message and request request history from a random peer.
        }
        if (is_lcl_desync)
        {
            const bool should_reset = (ctx.time_now - ctx.novel_proposal_time) < floor(conf::cfg.roundtime / 4);
            //for now we are resetting to stage 0 to avoid possible deadlock situations
            timewait_stage(true);
            return;
        }

        // In stage 1, 2, 3 we vote for incoming proposals and promote winning votes based on thresholds.
        const p2p::proposal stg_prop = create_stage123_proposal(votes);
        broadcast_proposal(stg_prop);

        // Remove all candidate proposals that are behind our current stage.
        auto itr = ctx.candidate_proposals.begin();
        while (itr != ctx.candidate_proposals.end())
        {
            if (itr->stage < ctx.stage)
                ctx.candidate_proposals.erase(itr++);
            else
                ++itr;
        }

        if (ctx.stage == 3)
        {
            apply_ledger(stg_prop);

            // We have finished a consensus round (all 4 stages).
            LOG_DBG << "****Stage 3 consensus reached****";
        }
    }

    // We have finished a consensus stage.

    // Transition to next stage.
    ctx.stage = (ctx.stage + 1) % 4;

    // after a stage 0 novel proposal we will just busy wait for proposals
    if (ctx.stage == 0)
        util::sleep(conf::cfg.roundtime / 100);
    else
        util::sleep(conf::cfg.roundtime / 4);
}

/**
 * Broadcasts any inputs from locally connected users via an NUP.
 * @return 0 for successful broadcast. -1 for failure.
 */
void broadcast_nonunl_proposal()
{
    // Construct NUP.
    p2p::nonunl_proposal nup;

<<<<<<< HEAD
    std::lock_guard<std::mutex> lock(p2p::collected_msgs.nonunl_proposals_mutex);
=======
    std::lock_guard<std::mutex> lock(p2p::ctx.collected_msgs.nonunl_proposals_mutex);
>>>>>>> e742034e
    for (auto &[sid, user] : usr::ctx.users)
    {
        std::list<usr::user_submitted_message> usermsgs;
        usermsgs.splice(usermsgs.end(), user.submitted_inputs);

        // We should create an entry for each user pubkey, even if the user has no inputs. This is
        // because this data map will be used to track connected users as well in addition to inputs.
        nup.user_messages.try_emplace(user.pubkey, std::move(usermsgs));
    }

    p2p::peer_outbound_message msg(std::make_shared<flatbuffers::FlatBufferBuilder>(1024));
    p2pmsg::create_msg_from_nonunl_proposal(msg.builder(), nup);
    p2p::broadcast_message(msg);

    LOG_DBG << "NUP sent."
            << " users:" << nup.user_messages.size();
}

/**
 * Verifies the user signatures and populate non-expired user inputs from collected
 * non-unl proposals (if any) into consensus candidate data.
 */
void verify_and_populate_candidate_user_inputs()
{
    // Lock the list so any network activity is blocked.
    std::lock_guard<std::mutex> lock(p2p::ctx.collected_msgs.nonunl_proposals_mutex);
    for (const p2p::nonunl_proposal &p : p2p::ctx.collected_msgs.nonunl_proposals)
    {
        for (const auto &[pubkey, umsgs] : p.user_messages)
        {
            // Populate user list.
            ctx.candidate_users.emplace(pubkey);

            for (const usr::user_submitted_message &umsg : umsgs)
            {
                const std::string sig_hash = crypto::get_hash(umsg.sig);

                // Check for duplicate messages using hash of the signature.
                if (ctx.recent_userinput_hashes.try_emplace(sig_hash))
                {
                    // Verify the signature of the message content.
                    if (crypto::verify(umsg.content, umsg.sig, pubkey) == 0)
                    {
                        // TODO: Also verify XRP payment token/AppBill requirements.

                        std::string nonce;
                        std::string input;
                        uint64_t maxledgerseqno;
                        jusrmsg::extract_input_container(nonce, input, maxledgerseqno, umsg.content);

                        // Ignore the input if our ledger has passed the input TTL.
                        if (maxledgerseqno > ctx.led_seq_no)
                        {
                            // Hash is prefixed with the nonce to support user-defined sort order.
                            std::string hash = std::move(nonce);
                            // Append the hash of the message signature to get the final hash.
                            hash.append(sig_hash);

                            ctx.candidate_user_inputs.try_emplace(
                                hash,
                                candidate_user_input(pubkey, std::move(input), maxledgerseqno));
                        }
                    }
                }
                else
                {
                    LOG_DBG << "Duplicate user message.";
                }
            }
        }
    }
    p2p::ctx.collected_msgs.nonunl_proposals.clear();
}

p2p::proposal create_stage0_proposal()
{
    // The proposal we are going to emit in stage 0.
    p2p::proposal stg_prop;
    stg_prop.time = ctx.time_now;
    ctx.novel_proposal_time = ctx.time_now;
    stg_prop.stage = 0;
    stg_prop.lcl = ctx.lcl;

    // Populate the proposal with set of candidate user pubkeys.
    for (const std::string &pubkey : ctx.candidate_users)
        stg_prop.users.emplace(pubkey);

    // We don't need candidate_users anymore, so clear it. It will be repopulated during next censensus round.
    ctx.candidate_users.clear();

    // Populate the proposal with hashes of user inputs.
    for (const auto &[hash, cand_input] : ctx.candidate_user_inputs)
        stg_prop.hash_inputs.emplace(hash);

    // Populate the proposal with hashes of user outputs.
    for (const auto &[hash, cand_output] : ctx.candidate_user_outputs)
        stg_prop.hash_outputs.emplace(hash);

    // todo: set propsal states
    // todo: generate stg_prop hash and check with ctx.novel_proposal, we are sending same proposal again.

    return stg_prop;
}

p2p::proposal create_stage123_proposal(vote_counter &votes)
{
    // The proposal to be emited at the end of this stage.
    p2p::proposal stg_prop;
    stg_prop.stage = ctx.stage;

    // we always vote for our current lcl regardless of what other peers are saying
    // if there's a fork condition we will either request history and state from
    // our peers or we will halt depending on level of consensus on the sides of the fork
    stg_prop.lcl = ctx.lcl;

    // Vote for rest of the proposal fields by looking at candidate proposals.
    for (const p2p::proposal &cp : ctx.candidate_proposals)
    {
        // Vote for times.
        // Everyone votes on an arbitrary time, as long as its within the round time and not in the future.
        if (ctx.time_now > cp.time && (ctx.time_now - cp.time) < conf::cfg.roundtime)
            increment(votes.time, cp.time);

        // Vote for user pubkeys.
        for (const std::string &pubkey : cp.users)
            increment(votes.users, pubkey);

        // Vote for user inputs (hashes). Only vote for the inputs that are in our candidate_inputs set.
        for (const std::string &hash : cp.hash_inputs)
            if (ctx.candidate_user_inputs.count(hash) > 0)
                increment(votes.inputs, hash);

        // Vote for contract outputs (hashes). Only vote for the outputs that are in our candidate_outputs set.
        for (const std::string &hash : cp.hash_outputs)
            if (ctx.candidate_user_outputs.count(hash) > 0)
                increment(votes.outputs, hash);

        // todo: repeat above for state
    }

    const float_t vote_threshold = get_stage_threshold(ctx.stage);

    // todo: check if inputs being proposed by another node are actually spoofed inputs
    // from a user locally connected to this node.

    // if we're at proposal stage 1 we'll accept any input and connection that has 1 or more vote.

    // Add user pubkeys which have votes over stage threshold to proposal.
    for (const auto &[pubkey, numvotes] : votes.users)
        if (numvotes >= vote_threshold || (ctx.stage == 1 && numvotes > 0))
            stg_prop.users.emplace(pubkey);

    // Add inputs which have votes over stage threshold to proposal.
    for (const auto &[hash, numvotes] : votes.inputs)
        if (numvotes >= vote_threshold || (ctx.stage == 1 && numvotes > 0))
            stg_prop.hash_inputs.emplace(hash);

    // Add outputs which have votes over stage threshold to proposal.
    for (const auto &[hash, numvotes] : votes.outputs)
        if (numvotes >= vote_threshold)
            stg_prop.hash_outputs.emplace(hash);

    // todo:add states which have votes over stage threshold to proposal.

    // time is voted on a simple sorted and majority basis, since there will always be disagreement.
    int32_t highest_votes = 0;
    for (const auto [time, numvotes] : votes.time)
    {
        if (numvotes > highest_votes)
        {
            highest_votes = numvotes;
            stg_prop.time = time;
        }
    }

    return stg_prop;
}

/**
 * Broadcasts the given proposal to all connected peers.
 * @return 0 on success. -1 if no peers to broadcast.
 */
void broadcast_proposal(const p2p::proposal &p)
{
    // In passive mode, we do not send out any propopsals.
    if (conf::cfg.mode == conf::OPERATING_MODE::PASSIVE)
        return;

    p2p::peer_outbound_message msg(std::make_shared<flatbuffers::FlatBufferBuilder>(1024));
    p2pmsg::create_msg_from_proposal(msg.builder(), p);
    p2p::broadcast_message(msg);

    LOG_DBG << "Proposed [stage" << std::to_string(p.stage)
            << "] users:" << p.users.size()
            << " hinp:" << p.hash_inputs.size()
            << " hout:" << p.hash_outputs.size();
}

/**
 * Check whether our current stage is ahead or behind of the majority stage.
 */
void check_majority_stage(bool &is_desync, bool &should_reset, uint8_t &majority_stage, vote_counter &votes)
{
    // Stage votes.
    for (const p2p::proposal &cp : ctx.candidate_proposals)
    {
        // Vote stages if only proposal lcl is match with node's last consensus lcl
        if (cp.lcl == ctx.lcl)
            increment(votes.stage, cp.stage);

        // todo:vote for lcl checking condtion
    }

    majority_stage = 0;
    is_desync = false;

    int32_t highest_votes = 0;
    for (const auto [stage, votes] : votes.stage)
    {
        if (votes > highest_votes)
        {
            highest_votes = votes;
            majority_stage = stage;
        }
    }

    if (majority_stage < ctx.stage - 1)
    {
        should_reset = (ctx.time_now - ctx.novel_proposal_time) < floor(conf::cfg.roundtime / 4);
        is_desync = true;

        LOG_DBG << "Stage desync (Reset:" << should_reset << "). Node stage:" << std::to_string(ctx.stage)
                << " is ahead of majority stage:" << std::to_string(majority_stage);
    }
    else if (majority_stage > ctx.stage - 1)
    {
        should_reset = true;
        is_desync = true;

        LOG_DBG << "Stage desync (Reset:" << should_reset << "). Node stage:" << std::to_string(ctx.stage)
                << " is behind majority stage:" << std::to_string(majority_stage);
    }
}

/**
 * Check our LCL is consistent with the proposals being made by our UNL peers lcl_votes.
 */
void check_lcl_votes(bool &is_desync, bool &should_request_history, std::string &majority_lcl, vote_counter &votes)
{
    // Stage votes.
    int32_t total_lcl_votes = 0;

    for (const p2p::proposal &cp : ctx.candidate_proposals)
    {
        // only consider recent proposals and proposals from previous stage.
        if ((ctx.time_now - cp.timestamp < conf::cfg.roundtime * 4) && (cp.stage == ctx.stage - 1))
        {
            increment(votes.lcl, cp.lcl);
            total_lcl_votes++;
        }
    }

    is_desync = false;
    should_request_history = false;

    if (total_lcl_votes < (0.8 * conf::cfg.unl.size()))
    {
        LOG_DBG << "Not enough peers proposing to perform consensus" << std::to_string(total_lcl_votes) << " needed " << std::to_string(0.8 * conf::cfg.unl.size());
        is_desync = true;
        return;
    }

    int32_t winning_votes = 0;
    for (const auto [lcl, votes] : votes.lcl)
    {
        if (votes > winning_votes)
        {
            winning_votes = votes;
            majority_lcl = lcl;
        }
    }

    double wining_votes_unl_ratio = winning_votes / conf::cfg.unl.size();
    if (wining_votes_unl_ratio < 0.8)
    {
        // potential fork condition.
        LOG_DBG << "No consensus on lcl. Possible fork condition.";
        is_desync = true;
        return;
    }

    //if winning lcl is not matched node lcl,
    //that means vode is not on the consensus ledger.
    //Should request history from a peer.
    if (ctx.lcl != majority_lcl)
    {
        LOG_DBG << "We are not on the consensus ledger, requesting history from a random peer";
        is_desync = true;
        //todo:create history request message and request request history from a random peer.
        should_request_history = true;
        return;
    }
}
/**
 * Returns the consensus percentage threshold for the specified stage.
 * @param stage The consensus stage [1, 2, 3]
 */
float_t get_stage_threshold(const uint8_t stage)
{
    switch (stage)
    {
    case 1:
        return cons::STAGE1_THRESHOLD * conf::cfg.unl.size();
    case 2:
        return cons::STAGE2_THRESHOLD * conf::cfg.unl.size();
    case 3:
        return cons::STAGE3_THRESHOLD * conf::cfg.unl.size();
    }
    return -1;
}

void timewait_stage(const bool reset)
{
    if (reset)
        ctx.stage = 0;

    util::sleep(conf::cfg.roundtime / 100);
}

/**
 * Finalize the ledger after consensus.
 * @param cons_prop The proposal that reached consensus.
 */
void apply_ledger(const p2p::proposal &cons_prop)
{
    ctx.led_seq_no++;
    ctx.lcl = cons::save_ledger(cons_prop, ctx.led_seq_no);

    // After the current ledger seq no is updated, we remove any newly expired inputs from candidate set.
    {
        auto itr = ctx.candidate_user_inputs.begin();
        while (itr != ctx.candidate_user_inputs.end())
        {
            if (itr->second.maxledgerseqno <= ctx.led_seq_no)
                ctx.candidate_user_inputs.erase(itr++);
            else
                ++itr;
        }
    }

    // Send any output from the previous consensus round to locally connected users.
    dispatch_user_outputs(cons_prop);

    // todo:check  state against the winning / canonical state
    // and act accordingly (rollback, ask state from peer, etc.)

    // This will hold a list of file blocks that was updated by the contract process.
    // We then feed this information to state tracking logic.
    proc::contract_fblockmap_t updated_blocks;

    proc::contract_bufmap_t useriobufmap;
<<<<<<< HEAD
    proc::contract_iobuf_pair nplbufpair;
    nplbufpair.inputs = std::move(ctx.candidate_npl_messages);

    feed_user_inputs_to_contract_bufmap(useriobufmap, cons_prop);
    run_contract_binary(cons_prop.time, useriobufmap, nplbufpair);
    extract_user_outputs_from_contract_bufmap(useriobufmap);
    broadcast_npl_output(nplbufpair.output);
=======
    feed_inputs_to_contract_bufmap(useriobufmap, cons_prop);

    run_contract_binary(cons_prop.time, useriobufmap, updated_blocks);

    extract_outputs_from_contract_bufmap(useriobufmap);
    update_state_blockmap(updated_blocks);
>>>>>>> e742034e
}

/**
 * Dispatch any consensus-reached outputs to matching users if they are connected to us locally.
 * @param cons_prop The proposal that achieved consensus.
 */
void dispatch_user_outputs(const p2p::proposal &cons_prop)
{
    std::lock_guard<std::mutex> lock(usr::ctx.users_mutex);

    for (const std::string &hash : cons_prop.hash_outputs)
    {
        const auto cu_itr = ctx.candidate_user_outputs.find(hash);
        const bool hashfound = (cu_itr != ctx.candidate_user_outputs.end());
        if (!hashfound)
        {
            LOG_ERR << "Output required but wasn't in our candidate outputs map, this will potentially cause desync.";
            // todo: consider fatal
        }
        else
        {
            // Send matching outputs to locally connected users.

            candidate_user_output &cand_output = cu_itr->second;

            // Find the user session by user pubkey.
            const auto sess_itr = usr::ctx.sessionids.find(cand_output.userpubkey);
            if (sess_itr != usr::ctx.sessionids.end()) // match found
            {
                const auto user_itr = usr::ctx.users.find(sess_itr->second); // sess_itr->second is the session id.
                if (user_itr != usr::ctx.users.end())                        // match found
                {
                    std::string outputtosend;
                    outputtosend.swap(cand_output.output);

                    std::string msg;
                    jusrmsg::create_contract_output_container(msg, outputtosend);

                    const usr::connected_user &user = user_itr->second;
                    user.session->send(usr::user_outbound_message(std::move(msg)));
                }
            }
        }
    }

    // now we can safely clear our candidate outputs.
    ctx.candidate_user_outputs.clear();
}

/**
 * Transfers consensus-reached inputs into the provided contract buf map so it can be fed into the contract process.
 * @param bufmap The contract bufmap which needs to be populated with inputs.
 * @param cons_prop The proposal that achieved consensus.
 */
void feed_user_inputs_to_contract_bufmap(proc::contract_bufmap_t &bufmap, const p2p::proposal &cons_prop)
{
    // Populate the buf map with all currently connected users regardless of whether they have inputs or not.
    // This is in case the contract wanted to emit some data to a user without needing any input.
    for (const std::string &pubkey : cons_prop.users)
        bufmap.try_emplace(pubkey, proc::contract_iobuf_pair());

    for (const std::string &hash : cons_prop.hash_inputs)
    {
        // For each consensus input hash, we need to find the actual input content to feed the contract.
        const auto itr = ctx.candidate_user_inputs.find(hash);
        const bool hashfound = (itr != ctx.candidate_user_inputs.end());
        if (!hashfound)
        {
            LOG_ERR << "input required but wasn't in our candidate inputs map, this will potentially cause desync.";
            // TODO: consider fatal
        }
        else
        {
            // Populate the input content into the bufmap.

            candidate_user_input &cand_input = itr->second;

            std::string inputtofeed;
            inputtofeed.swap(cand_input.input);

            proc::contract_iobuf_pair &bufpair = bufmap[cand_input.userpubkey];
            bufpair.inputs.push_back(std::move(inputtofeed));

            // Remove the input from the candidate set because we no longer need it.
            ctx.candidate_user_inputs.erase(itr);
        }
    }
}

/**
 * Reads any outputs the contract has produced on the provided buf map and transfers them to candidate outputs
 * for the next consensus round.
 * @param bufmap The contract bufmap containing the outputs produced by the contract.
 */
void extract_user_outputs_from_contract_bufmap(proc::contract_bufmap_t &bufmap)
{
    for (auto &[pubkey, bufpair] : bufmap)
    {

        if (!bufpair.output.empty())
        {
            std::string output;
            output.swap(bufpair.output);

            const std::string hash = crypto::get_hash(pubkey, output);
            ctx.candidate_user_outputs.try_emplace(
                std::move(hash),
                candidate_user_output(pubkey, std::move(output)));
        }
    }
}

void broadcast_npl_output(std::string &output)
{
    if (output.size() > 0)
    {
        p2p::npl_message npl;
        npl.data = output;

        p2p::peer_outbound_message msg(std::make_shared<flatbuffers::FlatBufferBuilder>(1024));
        p2pmsg::create_msg_from_npl_output(msg.builder(), npl, ctx.lcl);
        p2p::broadcast_message(msg);
    }
}

/**
 * Executes the smart contract with the specified time and provided I/O buf maps.
 * @param time_now The time that must be passed on to the contract.
 * @param useriobufmap The contract bufmap which holds user I/O buffers.
 */
<<<<<<< HEAD
void run_contract_binary(int64_t time_now, proc::contract_bufmap_t &useriobufmap, proc::contract_iobuf_pair &nplbufpair)
=======
void run_contract_binary(const int64_t time_now, proc::contract_bufmap_t &useriobufmap, proc::contract_fblockmap_t &state_updates)
>>>>>>> e742034e
{
    // todo:implement exchange of hpsc bufs
    proc::contract_iobuf_pair hpscbufpair;

    proc::exec_contract(
<<<<<<< HEAD
        proc::contract_exec_args(time_now, useriobufmap, nplbufpair, hpscbufpair));
=======
        proc::contract_exec_args(time_now, useriobufmap, nplbufmap, hpscbufpair, state_updates));
>>>>>>> e742034e
}

/**
 * Increment voting table counter.
 * @param counter The counter map in which a vote should be incremented.
 * @param candidate The candidate whose vote should be increased by 1.
 */
template <typename T>
void increment(std::map<T, int32_t> &counter, const T &candidate)
{
    if (counter.count(candidate))
        counter[candidate]++;
    else
        counter.try_emplace(candidate, 1);
}

} // namespace cons<|MERGE_RESOLUTION|>--- conflicted
+++ resolved
@@ -76,8 +76,8 @@
     // the candidate npl message set (move and append). This is to have a private working set for the consensus
     // and avoid threading conflicts with network incoming npl messages.
     {
-        std::lock_guard<std::mutex> lock(p2p::collected_msgs.npl_messages_mutex);
-        ctx.candidate_npl_messages.splice(ctx.candidate_npl_messages.end(), p2p::collected_msgs.npl_messages);
+        std::lock_guard<std::mutex> lock(p2p::ctx.collected_msgs.npl_messages_mutex);
+        ctx.candidate_npl_messages.splice(ctx.candidate_npl_messages.end(), p2p::ctx.collected_msgs.npl_messages);
     }
 
     if (ctx.stage == 0)
@@ -187,11 +187,7 @@
     // Construct NUP.
     p2p::nonunl_proposal nup;
 
-<<<<<<< HEAD
-    std::lock_guard<std::mutex> lock(p2p::collected_msgs.nonunl_proposals_mutex);
-=======
     std::lock_guard<std::mutex> lock(p2p::ctx.collected_msgs.nonunl_proposals_mutex);
->>>>>>> e742034e
     for (auto &[sid, user] : usr::ctx.users)
     {
         std::list<usr::user_submitted_message> usermsgs;
@@ -553,22 +549,16 @@
     proc::contract_fblockmap_t updated_blocks;
 
     proc::contract_bufmap_t useriobufmap;
-<<<<<<< HEAD
     proc::contract_iobuf_pair nplbufpair;
     nplbufpair.inputs = std::move(ctx.candidate_npl_messages);
 
     feed_user_inputs_to_contract_bufmap(useriobufmap, cons_prop);
-    run_contract_binary(cons_prop.time, useriobufmap, nplbufpair);
+
+    run_contract_binary(cons_prop.time, useriobufmap, nplbufpair, updated_blocks);
+
     extract_user_outputs_from_contract_bufmap(useriobufmap);
     broadcast_npl_output(nplbufpair.output);
-=======
-    feed_inputs_to_contract_bufmap(useriobufmap, cons_prop);
-
-    run_contract_binary(cons_prop.time, useriobufmap, updated_blocks);
-
-    extract_outputs_from_contract_bufmap(useriobufmap);
     update_state_blockmap(updated_blocks);
->>>>>>> e742034e
 }
 
 /**
@@ -699,21 +689,13 @@
  * @param time_now The time that must be passed on to the contract.
  * @param useriobufmap The contract bufmap which holds user I/O buffers.
  */
-<<<<<<< HEAD
-void run_contract_binary(int64_t time_now, proc::contract_bufmap_t &useriobufmap, proc::contract_iobuf_pair &nplbufpair)
-=======
-void run_contract_binary(const int64_t time_now, proc::contract_bufmap_t &useriobufmap, proc::contract_fblockmap_t &state_updates)
->>>>>>> e742034e
+void run_contract_binary(const int64_t time_now, proc::contract_bufmap_t &useriobufmap, proc::contract_iobuf_pair &nplbufpair, proc::contract_fblockmap_t &state_updates)
 {
     // todo:implement exchange of hpsc bufs
     proc::contract_iobuf_pair hpscbufpair;
 
     proc::exec_contract(
-<<<<<<< HEAD
-        proc::contract_exec_args(time_now, useriobufmap, nplbufpair, hpscbufpair));
-=======
         proc::contract_exec_args(time_now, useriobufmap, nplbufmap, hpscbufpair, state_updates));
->>>>>>> e742034e
 }
 
 /**
