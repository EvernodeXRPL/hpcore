#include <flatbuffers/flatbuffers.h>
#include "state_handler.hpp"
#include "../fbschema/p2pmsg_helpers.hpp"
#include "../fbschema/p2pmsg_content_generated.h"
#include "../fbschema/common_helpers.hpp"
#include "../p2p/p2p.hpp"
#include "../pchheader.hpp"
#include "../cons/cons.hpp"
#include "../statefs/state_store.hpp"

namespace cons
{

std::list<std::string> candidate_state_responses;

void request_state_from_peer(const std::string &path, bool is_file, std::string &lcl, int32_t block_id)
{
    p2p::state_request sr;
    sr.parent_path = path;
    sr.is_file = is_file;
    sr.block_id = block_id;
    p2p::peer_outbound_message msg(std::make_unique<flatbuffers::FlatBufferBuilder>(1024));
    fbschema::p2pmsg::create_msg_from_state_request(msg.builder(), sr, lcl);
    std::cout << "Sending state sync request" << std::endl;
    p2p::send_message_to_random_peer(msg);
}

p2p::peer_outbound_message send_state_response(const p2p::state_request &sr)
{
    p2p::peer_outbound_message msg(std::make_unique<flatbuffers::FlatBufferBuilder>(1024));
    if (sr.block_id > -1)
    {
        std::cout << "Recieved block request" << std::endl;
        std::vector<uint8_t> blocks;

        if (statefs::get_block(blocks, sr.parent_path, sr.block_id) == -1)
            return;

        p2p::block_response resp;
        resp.path = sr.parent_path;
        resp.block_id = sr.block_id;

        resp.data = std::string_view(reinterpret_cast<const char *>(blocks.data()), blocks.size());
        fbschema::p2pmsg::create_msg_from_block_response(msg.builder(), resp, ctx.lcl);
    }
    else
    {
        if (sr.is_file)
        {
            std::cout << "Recieved filehashmap request" << std::endl;
            std::vector<uint8_t> existing_block_hashmap;

            if (statefs::get_blockhashmap(existing_block_hashmap, sr.parent_path) == -1)
                return;

            fbschema::p2pmsg::create_msg_from_filehashmap_response(msg.builder(), sr.parent_path, existing_block_hashmap, statefs::get_filelength(sr.parent_path), ctx.lcl);
        }
        else
        {
            std::cout << "Recieved state content request" << std::endl;
            std::unordered_map<std::string, p2p::state_fs_hash_entry> existing_fs_entries;

            if (statefs::get_fsentry_hashes(existing_fs_entries, sr.parent_path) == -1)
                return;

            fbschema::p2pmsg::create_msg_from_content_response(msg.builder(), sr.parent_path, existing_fs_entries, ctx.lcl);
        }
    }

    return msg;
}

void handle_state_response()
{
    while (true)
    {
        util::sleep(100);

        std::lock_guard<std::mutex> lock(cons::ctx.state_syncing_mutex);
        {
            std::lock_guard<std::mutex> lock(p2p::ctx.collected_msgs.state_response_mutex);

            if (p2p::ctx.collected_msgs.state_response.empty())
                continue;

            candidate_state_responses.clear();

            auto it = p2p::ctx.collected_msgs.state_response.begin();
            candidate_state_responses.splice(candidate_state_responses.end(), p2p::ctx.collected_msgs.state_response, it);
        }

        if (candidate_state_responses.size() > 1)
        {
            LOG_DBG << "Invalid number of state responses to process";
        }

        for (auto &response : candidate_state_responses)
        {
            const fbschema::p2pmsg::Content *content = fbschema::p2pmsg::GetContent(response.data());
            const fbschema::p2pmsg::State_Response_Message *resp_msg = content->message_as_State_Response_Message();

            const fbschema::p2pmsg::State_Response msg_type = resp_msg->state_response_type();
            if (msg_type == fbschema::p2pmsg::State_Response_Content_Response)
            {
                LOG_DBG << "Recieved state content response";
                const fbschema::p2pmsg::Content_Response *con_resp = resp_msg->state_response_as_Content_Response();
                std::unordered_map<std::string, p2p::state_fs_hash_entry> state_content_list;
                fbschema::p2pmsg::flatbuf_statefshashentry_to_statefshashentry(state_content_list, con_resp->content());

                for (const auto [a, b] : state_content_list)
                    std::cout << "**********Recieved fsentry: " << a << "\n";

                std::unordered_map<std::string, p2p::state_fs_hash_entry> existing_fs_entries;
                std::string_view root_path_sv = fbschema::flatbuff_str_to_sv(con_resp->path());
                std::string root_path_str(root_path_sv.data(), root_path_sv.size());

                if (statefs::get_fsentry_hashes(existing_fs_entries, std::move(root_path_str)) == -1)
                    return;

                for (const auto &[path, fs_entry] : existing_fs_entries)
                {
                    std::cout << "Existing path :" << path << std::endl;
                    const auto fs_itr = state_content_list.find(path);
                    if (fs_itr != state_content_list.end())
                    {
                        std::cout << "Existing fs_entry_hash :" << fs_entry.hash << std::endl;
                        std::cout << "Recieved fs_entry_hash :" << fs_itr->second.hash << std::endl;
                        if (fs_itr->second.hash != fs_entry.hash)
                            request_state_from_peer(path, fs_entry.is_file, ctx.lcl, -1);

                        state_content_list.erase(fs_itr);
                    }
                    else
                    {
                        if (fs_entry.is_file)
                        {
                            if (statefs::delete_file(path) == -1)
                                return;
                        }
                        else
<<<<<<< HEAD
                        {
                            if (statefs::delete_folder(path) == -1)
                                return;
                        }
=======
                            statefs::delete_dir(path);
>>>>>>> bf042def
                    }
                }

                for (const auto &[path, fs_entry] : state_content_list)
                {
                    request_state_from_peer(path, fs_entry.is_file, ctx.lcl, -1);
                }
            }
            else if (msg_type == fbschema::p2pmsg::State_Response_File_HashMap_Response)
            {
                std::cout << "Recieved state hash map response" << std::endl;
                LOG_DBG << "Recieved state hash map response";
                const fbschema::p2pmsg::File_HashMap_Response *file_resp = resp_msg->state_response_as_File_HashMap_Response();

                std::vector<uint8_t> exising_block_hashmap;
                std::string_view path_sv = fbschema::flatbuff_str_to_sv(file_resp->path());
                const std::string path_str(path_sv.data(), path_sv.size());

                if (statefs::get_blockhashmap(exising_block_hashmap, path_str) == -1)
                    return;

                const hasher::B2H *existing_hashes = reinterpret_cast<const hasher::B2H *>(exising_block_hashmap.data());
                auto existing_hash_count = exising_block_hashmap.size() / hasher::HASH_SIZE;

                const hasher::B2H *resp_hashes = reinterpret_cast<const hasher::B2H *>(file_resp->hash_map()->data());
                auto resp_hash_count = file_resp->hash_map()->size() / hasher::HASH_SIZE;

                std::cout << "Reieved file hashmap size :" << file_resp->hash_map()->size() << std::endl;
                std::cout << "Existing file hashmap size :" << exising_block_hashmap.size() << std::endl;
                for (int i = 0; i < existing_hash_count; ++i)
                {
                    if (i >= resp_hash_count)
                        break;

                    if (existing_hashes[i] != resp_hashes[i])
                    {
                        std::cout << "Mismatch in file block  :" << i << std::endl;
                        request_state_from_peer(path_str, true, ctx.lcl, i);
                    }
                }

                if (existing_hash_count > resp_hash_count)
                {
                    if (statefs::truncate_file(path_str, file_resp->file_length()) == -1)
                        return;
                }
                else if (existing_hash_count < resp_hash_count)
                {
                    for (int i = existing_hash_count; i < resp_hash_count; ++i)
                    {
                        request_state_from_peer(path_str, true, ctx.lcl, i);
                    }
                }
            }
            else if (msg_type == fbschema::p2pmsg::State_Response_Block_Response)
            {
                std::cout << "Recieved state block response" << std::endl;
                LOG_DBG << "Recieved state block response";
                p2p::block_response block_resp = fbschema::p2pmsg::create_block_response_from_msg(*resp_msg->state_response_as_Block_Response());
                std::cout << "AAAA" << std::endl;

                if (statefs::write_block(block_resp.path, block_resp.block_id, block_resp.data.data(), block_resp.data.size()) == -1)
                    return;
            }
        }
    }
}
} // namespace cons<|MERGE_RESOLUTION|>--- conflicted
+++ resolved
@@ -138,14 +138,10 @@
                                 return;
                         }
                         else
-<<<<<<< HEAD
                         {
-                            if (statefs::delete_folder(path) == -1)
+                            if (statefs::delete_dir(path) == -1)
                                 return;
                         }
-=======
-                            statefs::delete_dir(path);
->>>>>>> bf042def
                     }
                 }
 
