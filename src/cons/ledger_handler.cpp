--- conflicted
+++ resolved
@@ -10,7 +10,6 @@
 namespace cons
 {
 
-<<<<<<< HEAD
 namespace p2pmsg = fbschema::p2pmsg;
 std::string last_requested_lcl;
 
@@ -21,9 +20,6 @@
  * @return hash of the saved lcl.
  */
 const std::string save_ledger(const p2p::proposal &proposal, const uint64_t led_seq_no)
-=======
-std::string save_ledger(const p2p::proposal &proposal, const uint64_t led_seq_no)
->>>>>>> c5ab13b3
 {
     //Serialize lcl using flatbuffer ledger schema.
     flatbuffers::FlatBufferBuilder builder(1024);
@@ -68,7 +64,6 @@
     std::ofstream ofs(std::move(path));
     ofs.write(ledger_raw, ledger_size);
     ofs.close();
-<<<<<<< HEAD
 }
 
 /**
@@ -76,13 +71,6 @@
  * @return A ledger_history struct representing the lcl.
  */
 const ledger_history load_ledger()
-=======
-
-    return lcl_hash;
-}
-
-ledger_history load_ledger()
->>>>>>> c5ab13b3
 {
     ledger_history ldg_hist;
     ldg_hist.led_seq_no = 0;
