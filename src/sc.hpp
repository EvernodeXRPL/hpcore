--- conflicted
+++ resolved
@@ -43,11 +43,7 @@
         std::list<std::string> inputs;
 
         // List of outputs from the contract.
-<<<<<<< HEAD
-        std::list<std::string> outputs;
-=======
         std::list<contract_output> outputs;
->>>>>>> 51173e37
     };
 
     // Reprents the variables used in user output separation when reading stream sockets.
@@ -173,7 +169,7 @@
 
     int write_contract_fdmap_inputs(contract_fdmap_t &fdmap, contract_bufmap_t &bufmap);
 
-    int read_contract_fdmap_outputs(contract_fdmap_t &fdmap, contract_bufmap_t &bufmap, contract_utilmap_t &user_stream_utils);
+    int read_contract_fdmap_outputs(contract_fdmap_t &fdmap, contract_bufmap_t &bufmap);
 
     void cleanup_fdmap(contract_fdmap_t &fdmap);
 
