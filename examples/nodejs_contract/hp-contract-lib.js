const fs = require('fs');

const MAX_SEQ_PACKET_SIZE = 128 * 1024;

function AsyncCallbackEmitter() {
    this.callbacks = {};

    this.on = (event, callback) => {
        if (!this.callbacks[event]) {
            this.callbacks[event] = [];
        }
        this.callbacks[event].push(callback);
    };

    this.emit = async (event, ...args) => {
        let eventCallbacks = this.callbacks[event];
        if (eventCallbacks && eventCallbacks.length) {
            await Promise.all(eventCallbacks.map(async callback => {
                if (callback.constructor.name === 'AsyncFunction') {
                    await callback(...args);
                }
                else {
                    callback(...args);
                }
            }));
        }
    };

    this.removeAllListeners = () => {
        this.callbacks = {};
    };

    this.removeListener = (event) => {
        delete this.callbacks[event];
    };
}

function HotPocketContract() {
    const hpargs = JSON.parse(fs.readFileSync(0, 'utf8'));
    let autoCloseTimer = null;
    this.readonly = hpargs.readonly;
    this.timestamp = hpargs.ts;
    this.incomplete_users = 0;

    if (!this.readonly) {
        const lclParts = hpargs.lcl.split("-");
        this.lcl = {
            seqNo: parseInt(lclParts[0]),
            hash: lclParts[1]
        };

        this.npl = new HotPocketNplChannel(hpargs.nplfd);
    }

    this.control = new HotPocketControlChannel(hpargs.hpfd);
    this.events = new AsyncCallbackEmitter();

    this.users = {};
    Object.keys(hpargs.usrfd).forEach((userPubKey) => {
        this.users[userPubKey] = new HotPocketChannel(this, hpargs.usrfd[userPubKey], userPubKey);
        this.incomplete_users++;
    });

    this.terminate = () => {
        process.kill(0);
    }
    
    let enableAutoClose = () => {
        if (!autoCloseTimer) {
            autoCloseTimer = setTimeout(() => {
                this.terminate();
            }, 1000);
        }
    }

    this.disableAutoClose = () => {
        if (autoCloseTimer) {
            clearTimeout(autoCloseTimer);
            autoCloseTimer = null;
        }
    }

    if (!Object.keys(hpargs.usrfd).length) {
        this.terminate();
    }
    else {
        enableAutoClose();
    }
}

function HotPocketChannel(contract, fd, userPubKey) {
    let socket = null;
    if (fd > 0) {
        socket = fs.createReadStream(null, { fd: fd });
        let dataParts = [];
        let msgCount = -1;
        let msgLen = -1;
        let pos = 0;
<<<<<<< HEAD
        socket.on("data", async (buf) => {
=======
        socket.on("data", (buf) => {
>>>>>>> 51173e37
            pos = 0;
            if (msgCount == -1) {
                const msgCountBuf = readBytes(buf, 0, 4)
                msgCount = msgCountBuf.readUInt32BE();
                pos += 4;
            }
            while (pos < buf.byteLength) {
                if (msgLen == -1) {
                    const msgLenBuf = readBytes(buf, pos, 4);
                    pos += 4;
                    msgLen = msgLenBuf.readUInt32BE();
                }
                let possible_read_len;
                if (((buf.byteLength - pos) - msgLen) >= 0) {
                    // Can finish reading a full message.
                    possible_read_len = msgLen;
                    msgLen = -1;
                } else {
<<<<<<< HEAD
                    // Only parcial message is recieved.
=======
                    // Only partial message is recieved.
>>>>>>> 51173e37
                    possible_read_len = buf.byteLength - pos
                    msgLen -= possible_read_len;
                }
                const msgBuf = readBytes(buf, pos, possible_read_len);
                pos += possible_read_len;
                dataParts.push(msgBuf)
<<<<<<< HEAD

                if (msgLen == -1) {
                    contract.disableAutoClose();
                    await contract.events.emit("user_message", userPubKey, Buffer.concat(dataParts));
=======
                
                if (msgLen == -1) {
                    events.emit("user_message", userPubKey, Buffer.concat(dataParts));
>>>>>>> 51173e37
                    dataParts = [];
                    msgCount--
                }
                if (msgCount == 0) {
                    msgCount = -1
<<<<<<< HEAD
                    contract.incomplete_users--;
                    if (contract.incomplete_users == 0) {
                        contract.events.emit("all_users_completed");
                    }
                    contract.events.emit("user_completed", userPubKey);
=======
                    events.emit("user_finished", userPubKey);
>>>>>>> 51173e37
                }
            }
        });

        socket.on("error", (e) => {
            contract.events.emit("user_error", userPubKey, e);
        })
    }

    // Read bytes from the given buffer.
    const readBytes = function (buf, pos, count) {
        if (pos + count > buf.byteLength)
            return null;
        return buf.slice(pos, pos + count);
    }

    this.sendOutput = function (output) {
        const outputStringBuf = Buffer.from(output);
<<<<<<< HEAD
        let outputBuf = Buffer.alloc(4);
        // Writing message length in big endian format.
        outputBuf[0] = outputStringBuf.byteLength >>> 24;
        outputBuf[1] = outputStringBuf.byteLength >>> 16;
        outputBuf[2] = outputStringBuf.byteLength >>> 8;
        outputBuf[3] = outputStringBuf.byteLength;
        fs.writeSync(fd, Buffer.concat([outputBuf, outputStringBuf]));
=======
        let headerBuf = Buffer.alloc(4);
        // Writing message length in big endian format.
        headerBuf.writeUInt32BE(outputStringBuf.byteLength)
        fs.writeSync(fd, headerBuf);
        fs.writeSync(fd, outputStringBuf);
>>>>>>> 51173e37
    }

    this.closeChannel = function () {
        if (fd > 0) {
            socket.destroy();
        }
    }
}

function HotPocketNplChannel(fd) {

    this.events = new AsyncCallbackEmitter();
    let socket = null;
    let isPubKeyReceived = false;
    let pubKey;
    if (fd > 0) {
        // From the hotpocket when sending the npl messages first it sends the pubkey of the particular node
        // and then the message, First data buffer is taken as pubkey and the second one as message,
        // then npl message object is constructed and the event is emmited.
        socket = fs.createReadStream(null, { fd: fd, highWaterMark: MAX_SEQ_PACKET_SIZE });
        socket.on("data", d => {
            if (!isPubKeyReceived) {
                pubKey = d.toString('hex');
                isPubKeyReceived = true;
            }
            else {
                this.events.emit("message", {
                    pubkey: pubKey,
                    input: d
                });
                pubKey = null;
                isPubKeyReceived = false;
            }
        });
        socket.on("error", (e) => {
            this.events.emit("error", e);
        });
    }

    this.sendOutput = (output) => {
        if (fd > 0) {
            fs.writeSync(fd, output);
        }
    }

    this.closeNplChannel = () => {
        if (fd > 0) {
            socket.destroy();
        }
    }
}

function HotPocketControlChannel(fd) {

    this.events = new AsyncCallbackEmitter();
    let socket = null;
    if (fd > 0) {
        socket = fs.createReadStream(null, { fd: fd, highWaterMark: MAX_SEQ_PACKET_SIZE });
        socket.on("data", d => {
            this.events.emit("message", d);
        });

        socket.on("error", (e) => {
            this.events.emit("error", e);
        });
    }

    this.sendOutput = (output) => {
        if (fd > 0) {
            fs.writeSync(fd, output);
        }
    }

    this.closeControlChannel = () => {
        if (fd > 0) {
            socket.destroy();
        }
    }
}

module.exports = {
    HotPocketContract
}<|MERGE_RESOLUTION|>--- conflicted
+++ resolved
@@ -96,11 +96,7 @@
         let msgCount = -1;
         let msgLen = -1;
         let pos = 0;
-<<<<<<< HEAD
         socket.on("data", async (buf) => {
-=======
-        socket.on("data", (buf) => {
->>>>>>> 51173e37
             pos = 0;
             if (msgCount == -1) {
                 const msgCountBuf = readBytes(buf, 0, 4)
@@ -119,41 +115,27 @@
                     possible_read_len = msgLen;
                     msgLen = -1;
                 } else {
-<<<<<<< HEAD
-                    // Only parcial message is recieved.
-=======
                     // Only partial message is recieved.
->>>>>>> 51173e37
                     possible_read_len = buf.byteLength - pos
                     msgLen -= possible_read_len;
                 }
                 const msgBuf = readBytes(buf, pos, possible_read_len);
                 pos += possible_read_len;
                 dataParts.push(msgBuf)
-<<<<<<< HEAD
 
                 if (msgLen == -1) {
                     contract.disableAutoClose();
                     await contract.events.emit("user_message", userPubKey, Buffer.concat(dataParts));
-=======
-                
-                if (msgLen == -1) {
-                    events.emit("user_message", userPubKey, Buffer.concat(dataParts));
->>>>>>> 51173e37
                     dataParts = [];
                     msgCount--
                 }
                 if (msgCount == 0) {
                     msgCount = -1
-<<<<<<< HEAD
                     contract.incomplete_users--;
                     if (contract.incomplete_users == 0) {
                         contract.events.emit("all_users_completed");
                     }
                     contract.events.emit("user_completed", userPubKey);
-=======
-                    events.emit("user_finished", userPubKey);
->>>>>>> 51173e37
                 }
             }
         });
@@ -172,21 +154,11 @@
 
     this.sendOutput = function (output) {
         const outputStringBuf = Buffer.from(output);
-<<<<<<< HEAD
-        let outputBuf = Buffer.alloc(4);
-        // Writing message length in big endian format.
-        outputBuf[0] = outputStringBuf.byteLength >>> 24;
-        outputBuf[1] = outputStringBuf.byteLength >>> 16;
-        outputBuf[2] = outputStringBuf.byteLength >>> 8;
-        outputBuf[3] = outputStringBuf.byteLength;
-        fs.writeSync(fd, Buffer.concat([outputBuf, outputStringBuf]));
-=======
         let headerBuf = Buffer.alloc(4);
         // Writing message length in big endian format.
         headerBuf.writeUInt32BE(outputStringBuf.byteLength)
         fs.writeSync(fd, headerBuf);
         fs.writeSync(fd, outputStringBuf);
->>>>>>> 51173e37
     }
 
     this.closeChannel = function () {
