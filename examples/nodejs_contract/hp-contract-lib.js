const fs = require('fs');
const tty = require('tty');
require('process');

const MAX_SEQ_PACKET_SIZE = 128 * 1024;
const controlMessages = {
    contractEnd: "contract_end",
    unlChangeset: "unl_changeset"
}
Object.freeze(controlMessages);

const clientProtocols = {
    json: "json",
    bson: "bson"
}
Object.freeze(clientProtocols);

class HotPocketContract {

    #controlChannel = null;
    #clientProtocol = null;

    init(contractFunc, clientProtocol = clientProtocols.json) {

        if (this.#controlChannel) // Already initialized.
            return false;

        this.#clientProtocol = clientProtocol;

        // Check whether we are running on a console and provide error.
        if (tty.isatty(process.stdin.fd)) {
            console.error("Error: Hot Pocket smart contracts must be executed via Hot Pocket.");
            return false;
        }

        // Parse HotPocket args.
        const argsJson = fs.readFileSync(process.stdin.fd, 'utf8');
        const hpargs = JSON.parse(argsJson);

        this.#controlChannel = new ControlChannel(hpargs.controlfd);
        this.#executeContract(hpargs, contractFunc);
        return true;
    }

    #executeContract = (hpargs, contractFunc) => {
        // Keeps track of all the tasks (promises) that must be awaited before the termination.
        const pendingTasks = [];
        const nplChannel = new NplChannel(hpargs.nplfd);

        const users = new UsersCollection(hpargs.userinfd, hpargs.users, this.#clientProtocol);
        const unl = new UnlCollection(hpargs.readonly, hpargs.unl, nplChannel, pendingTasks);
        const executionContext = new ContractExecutionContext(hpargs, users, unl, this.#controlChannel);

        invokeCallback(contractFunc, executionContext).catch(errHandler).finally(() => {
            // Wait for any pending tasks added during execution.
            Promise.all(pendingTasks).catch(errHandler).finally(() => {
                nplChannel.close();
                this.#terminate();
            });
        });
    }

    #terminate = () => {
        this.#controlChannel.send({ type: controlMessages.contractEnd });
        this.#controlChannel.close();
    }
}

// Represents patch config.
class PatchConfig {
    #patchConfigPath = "../patch.cfg";

    constructor() {
        // Loads the config value if there's a patch config file. Otherwise values will be null.
        if (fs.existsSync(this.#patchConfigPath)) {
            const fileContent = fs.readFileSync(this.#patchConfigPath);
            const config = JSON.parse(fileContent.toString());
            this.version = config.version;
            this.binPath = config.bin_path;
            this.binArgs = config.bin_args;
            this.roundtime = +config.roundtime;
            this.consensus = config.consensus;
            this.npl = config.npl;
            this.unl = config.unl;
            this.appbillMode = config.appbill.mode;
            this.appbillBinArgs = config.appbill.bin_args;
        }
    }

    setVersion(version) {
        if (!version)
            throw "Contract version is not specified.";
        this.version = version;
    }

    setUnl(unl) {
        if (!unl || !unl.length)
            throw "UNL list cannot be empty.";

        let updatedUnl = [];
        for (let pubKey of unl) {
            if (!pubKey.length)
                throw "UNL pubKey not specified.";
            else if (pubKey.length != 66)
                throw "Invalid UNL pubKey specified. Invalid length.";
            else if (!pubKey.startsWith("ed"))
                throw "Invalid UNL pubKey specified. Invalid format.";

            try {
                let pubKeyBin = hexToUint8Array(pubKey.substring(2));
            }
            catch {
                throw "Invalid UNL pubKey specified. Decode error.";
            }

            updatedUnl.push(pubKey);
        }
        this.unl = updatedUnl;
    }

    getUnl() {
        return this.unl;
    }

    setBinPath(binPath) {
        if (!binPath.length)
            throw "Binary path cannot be empty.";
        this.binPath = binPath;
    }

    setBinArgs(binArgs) {
        this.binArgs = binArgs;
    }

    setRoundtime(roundtime) {
        if (roundtime == 0)
            throw "Round time cannot be zero."
        this.roundtime = roundtime;
    }

    setConsensus(consensus) {
        if (consensus != "public" && consensus != "private")
            throw "Invalid consensus flag configured in patch file. Valid values: public|private";
        this.consensus = consensus;
    }

    setNpl(npl) {
        if (npl != "public" && npl != "private")
            throw "Invalid npl flag configured in patch file. Valid values: public|private";
        this.npl = npl;
    }

    setAppbillMode(appbillMode) {
        this.appbillMode = appbillMode;
<<<<<<< HEAD
        this.appbillBinArgs = appbillBinArgs;
=======
>>>>>>> 12a82525
    }

    setAppbillBinArgs(appbillBinArgs) {
        this.appbillBinArgs = appbillBinArgs;
    }

    // Saves the config changes to tha patch config.
    saveChanges() {
        const config = {
            version: this.version,
            bin_path: this.binPath,
            bin_args: this.binArgs ? this.binArgs : "",
            roundtime: this.roundtime,
            consensus: this.consensus,
            npl: this.npl,
            unl: this.unl,
            appbill: {
                mode: this.appbillMode ? this.appbillMode : "",
                bin_args: this.appbillBinArgs ? this.appbillBinArgs : ""
            }
        }
<<<<<<< HEAD
        fs.writeFileSync(this.#patchConfigPath, JSON.stringify(config));
=======
        return new Promise((resolve, reject) => {
            fs.writeFile(this.#patchConfigPath, JSON.stringify(config), (err) => {
                if (err) reject(err);
                else resolve();
            });
        });
>>>>>>> 12a82525
    }
}

class ContractExecutionContext {

    #controlChannel = null;
    #patchConfig = null;

    constructor(hpargs, users, unl, controlChannel) {
        this.#controlChannel = controlChannel;
        this.readonly = hpargs.readonly;
        this.timestamp = hpargs.ts;
        this.users = users;
        this.unl = unl; // Not available in readonly mode.
        this.lcl = hpargs.lcl; // Not available in readonly mode.
        if (!this.readonly)
            this.#patchConfig = new PatchConfig();
    }

    // Updates the config with given parameters and save the patch config.
    // Params,
    // {
<<<<<<< HEAD
    //     version: version as string,
    //     unl: list of unl pubkeys,
=======
    //     version: contract version as string,
    //     unl: list of unl pubkeys. Expecting "ed" prefixed (ed22519 algorithm) hex pubkeys,
>>>>>>> 12a82525
    //     roundtime:  roundtime as Number,
    //     consensus: consensus private|public,
    //     npl: npl private|public,
    //     binPath: contract binary path string,
    //     binArgs: contract binary args string,
    //     appbillMode: appbill mode string,
    //     appbillBinArgs: appbill binary args string
    // }
<<<<<<< HEAD
    updateConfig(params) {
        if (this.readonly)
            throw "Config update not allowed in readonly mode."

        if (params.version) {
            this.#patchConfig.setVersion(params.version);
        }
        if (params.unl) {
            this.#patchConfig.setUnl(params.unl);
        }
        if (params.roundtime) {
            this.#patchConfig.setRoundtime(params.roundtime);
        }
        if (params.consensus) {
            this.#patchConfig.setConsensus(params.consensus);
        }
        if (params.npl) {
            this.#patchConfig.setNpl(params.npl);
        }
        if (params.binPath) {
            this.#patchConfig.setBinPath(params.binPath);
        }
        if (params.binArgs) {
            this.#patchConfig.setBinArgs(params.binArgs);
        }
        if (params.appbillMode) {
            this.#patchConfig.setAppbillMode(params.appbillMode);
        }
        if (params.appbillBinArgs) {
            this.#patchConfig.setAppbillBinArgs(params.appbillBinArgs);
        }
        this.#patchConfig.saveChanges();
    }

    // Update unl in the patch config.
    // addArray - pubKey list to add to the UNL.
    // removeArray - pubKey list to remove from UNL.
    updateUnl(addArray, removeArray) {
        if (this.readonly)
            throw "Config update not allowed in readonly mode."

        let unlArray = [...new Set([...addArray, ...this.#patchConfig.getUnl()])];
        unlArray = unlArray.filter(unl => !removeArray.includes(unl));
        this.updateConfig({unl: unlArray});
=======
    async updateConfig(params) {
        if (this.readonly)
            throw "Config update not allowed in readonly mode."

        if (params.version) {
            this.#patchConfig.setVersion(params.version);
        }
        if (params.unl) {
            this.#patchConfig.setUnl(params.unl);
        }
        if (params.roundtime) {
            this.#patchConfig.setRoundtime(params.roundtime);
        }
        if (params.consensus) {
            this.#patchConfig.setConsensus(params.consensus);
        }
        if (params.npl) {
            this.#patchConfig.setNpl(params.npl);
        }
        if (params.binPath) {
            this.#patchConfig.setBinPath(params.binPath);
        }
        if (params.binArgs) {
            this.#patchConfig.setBinArgs(params.binArgs);
        }
        if (params.appbillMode) {
            this.#patchConfig.setAppbillMode(params.appbillMode);
        }
        if (params.appbillBinArgs) {
            this.#patchConfig.setAppbillBinArgs(params.appbillBinArgs);
        }
        await this.#patchConfig.saveChanges();
>>>>>>> 12a82525
    }
}

class UsersCollection {

    #users = {};
    #infd = null;

    constructor(userInputsFd, usersObj, clientProtocol) {
        this.#infd = userInputsFd;

        Object.entries(usersObj).forEach(([pubKey, arr]) => {

            const outfd = arr[0]; // First array element is the output fd.
            arr.splice(0, 1); // Remove first element (output fd). The rest are pairs of msg offset/length tuples.

            const channel = new UserChannel(outfd, clientProtocol);
            this.#users[pubKey] = new User(pubKey, channel, arr);
        });
    }

    // Returns the User for the specified pubkey. Returns null if not found.
    find(pubKey) {
        return this.#users[pubKey]
    }

    // Returns all the currently connected users.
    list() {
        return Object.values(this.#users);
    }

    count() {
        return Object.keys(this.#users).length;
    }

    async read(input) {
        const [offset, size] = input;
        const buf = Buffer.alloc(size);
        await readAsync(this.#infd, buf, offset, size);
        return buf;
    }
}

class User {
    pubKey = null;
    inputs = null;
    #channel = null;

    constructor(pubKey, channel, inputs) {
        this.pubKey = pubKey;
        this.inputs = inputs;
        this.#channel = channel;
    }

    async send(msg) {
        await this.#channel.send(msg);
    }
}

class UserChannel {
    #outfd = -1;
    #clientProtocol = null;

    constructor(outfd, clientProtocol) {
        this.#outfd = outfd;
        this.#clientProtocol = clientProtocol;
    }

    send(msg) {
        const messageBuf = this.serialize(msg);
        let headerBuf = Buffer.alloc(4);
        // Writing message length in big endian format.
        headerBuf.writeUInt32BE(messageBuf.byteLength)
        return writevAsync(this.#outfd, [headerBuf, messageBuf]);
    }

    serialize(msg) {

        if (!msg)
            throw "Cannot serialize null content.";

        if (Buffer.isBuffer(msg))
            return msg;

        if (this.#clientProtocol == clientProtocols.bson) {
            return Buffer.from(msg);
        }
        else { // json

            // In JSON, we need to ensure that the final buffer contains a string.
            if (typeof msg === "string" || msg instanceof String)
                return Buffer.from(msg);
            else
                return Buffer.from(JSON.stringify(msg));
        }
    }
}

class UnlCollection {
    nodes = {};
    #channel = null;
    #readonly = false;
    #pendingTasks = null;

    constructor(readonly, unl, channel, pendingTasks) {
        this.#readonly = readonly;
        this.#pendingTasks = pendingTasks;

        if (!readonly) {
            unl.forEach(pubKey => {
                this.nodes[pubKey] = new UnlNode(pubKey);
            });

            this.#channel = channel;
        }
    }

    // Returns the unl node for the specified pubkey. Returns null if not found.
    find(pubKey) {
        return this.nodes[pubKey];
    }

    // Returns all the unl nodes.
    list() {
        return Object.values(this.nodes);
    }

    count() {
        return Object.keys(this.nodes).length;
    }

    // Registers for NPL messages.
    onMessage(callback) {

        if (this.#readonly)
            throw "NPL messages not available in readonly mode.";

        this.#channel.consume((pubKey, msg) => {
            this.#pendingTasks.push(invokeCallback(callback, this.nodes[pubKey], msg));
        });
    }

    // Broadcasts a message to all unl nodes (including self if self is part of unl).
    async send(msg) {
        if (this.#readonly)
            throw "NPL messages not available in readonly mode.";

        await this.#channel.send(msg);
    }
}

// Represents a node that's part of unl.
class UnlNode {
    pubKey = null;

    constructor(pubKey) {
        this.pubKey = pubKey;
    }
}

// Represents the node-party-line that can be used to communicate with unl nodes.
class NplChannel {

    #readStream = null;
    #fd = -1;

    constructor(fd) {
        this.#fd = fd;
    }

    consume(onMessage) {

        this.#readStream = fs.createReadStream(null, { fd: this.#fd, highWaterMark: MAX_SEQ_PACKET_SIZE });

        // From the hotpocket when sending the npl messages first it sends the pubkey of the particular node
        // and then the message, First data buffer is taken as pubkey and the second one as message,
        // then npl message object is constructed and the event is emmited.
        let pubKey = null;

        this.#readStream.on("data", (data) => {
            if (!pubKey) {
                pubKey = data.toString();
            }
            else {
                onMessage(pubKey, data);
                pubKey = null;
            }
        });

        this.#readStream.on("error", (err) => { });
    }

    send(msg) {
        const buf = Buffer.from(msg);
        if (buf.length > MAX_SEQ_PACKET_SIZE)
            throw ("NPL message exceeds max size " + MAX_SEQ_PACKET_SIZE);
        return writeAsync(this.#fd, buf);
    }

    close() {
        this.#readStream && this.#readStream.close();
    }
}


class ControlChannel {

    #readStream = null;
    #fd = -1;

    constructor(fd) {
        this.#fd = fd;
    }

    consume(onMessage) {
        this.#readStream = fs.createReadStream(null, { fd: this.#fd, highWaterMark: MAX_SEQ_PACKET_SIZE });
        this.#readStream.on("data", onMessage);
        this.#readStream.on("error", (err) => { });
    }

    send(obj) {
        const buf = Buffer.from(JSON.stringify(obj));
        if (buf.length > MAX_SEQ_PACKET_SIZE)
            throw ("Control message exceeds max size " + MAX_SEQ_PACKET_SIZE);
        return writeAsync(this.#fd, buf);
    }

    close() {
        this.#readStream && this.#readStream.close();
    }
}

const writeAsync = (fd, buf) => new Promise(resolve => fs.write(fd, buf, resolve));
const writevAsync = (fd, bufList) => new Promise(resolve => fs.writev(fd, bufList, resolve));
const readAsync = (fd, buf, offset, size) => new Promise(resolve => fs.read(fd, buf, 0, size, offset, resolve));

const invokeCallback = async (callback, ...args) => {
    if (!callback)
        return;

    if (callback.constructor.name === 'AsyncFunction') {
        await callback(...args).catch(errHandler);
    }
    else {
        callback(...args);
    }
}

const hexToUint8Array = (hexString) => {
    return new Uint8Array(hexString.match(/.{1,2}/g).map(byte => parseInt(byte, 16)));
}

const errHandler = (err) => console.log(err);

module.exports = {
    Contract: HotPocketContract,
    clientProtocols
}<|MERGE_RESOLUTION|>--- conflicted
+++ resolved
@@ -152,10 +152,6 @@
 
     setAppbillMode(appbillMode) {
         this.appbillMode = appbillMode;
-<<<<<<< HEAD
-        this.appbillBinArgs = appbillBinArgs;
-=======
->>>>>>> 12a82525
     }
 
     setAppbillBinArgs(appbillBinArgs) {
@@ -177,16 +173,12 @@
                 bin_args: this.appbillBinArgs ? this.appbillBinArgs : ""
             }
         }
-<<<<<<< HEAD
-        fs.writeFileSync(this.#patchConfigPath, JSON.stringify(config));
-=======
         return new Promise((resolve, reject) => {
             fs.writeFile(this.#patchConfigPath, JSON.stringify(config), (err) => {
                 if (err) reject(err);
                 else resolve();
             });
         });
->>>>>>> 12a82525
     }
 }
 
@@ -209,13 +201,8 @@
     // Updates the config with given parameters and save the patch config.
     // Params,
     // {
-<<<<<<< HEAD
-    //     version: version as string,
-    //     unl: list of unl pubkeys,
-=======
     //     version: contract version as string,
     //     unl: list of unl pubkeys. Expecting "ed" prefixed (ed22519 algorithm) hex pubkeys,
->>>>>>> 12a82525
     //     roundtime:  roundtime as Number,
     //     consensus: consensus private|public,
     //     npl: npl private|public,
@@ -224,52 +211,6 @@
     //     appbillMode: appbill mode string,
     //     appbillBinArgs: appbill binary args string
     // }
-<<<<<<< HEAD
-    updateConfig(params) {
-        if (this.readonly)
-            throw "Config update not allowed in readonly mode."
-
-        if (params.version) {
-            this.#patchConfig.setVersion(params.version);
-        }
-        if (params.unl) {
-            this.#patchConfig.setUnl(params.unl);
-        }
-        if (params.roundtime) {
-            this.#patchConfig.setRoundtime(params.roundtime);
-        }
-        if (params.consensus) {
-            this.#patchConfig.setConsensus(params.consensus);
-        }
-        if (params.npl) {
-            this.#patchConfig.setNpl(params.npl);
-        }
-        if (params.binPath) {
-            this.#patchConfig.setBinPath(params.binPath);
-        }
-        if (params.binArgs) {
-            this.#patchConfig.setBinArgs(params.binArgs);
-        }
-        if (params.appbillMode) {
-            this.#patchConfig.setAppbillMode(params.appbillMode);
-        }
-        if (params.appbillBinArgs) {
-            this.#patchConfig.setAppbillBinArgs(params.appbillBinArgs);
-        }
-        this.#patchConfig.saveChanges();
-    }
-
-    // Update unl in the patch config.
-    // addArray - pubKey list to add to the UNL.
-    // removeArray - pubKey list to remove from UNL.
-    updateUnl(addArray, removeArray) {
-        if (this.readonly)
-            throw "Config update not allowed in readonly mode."
-
-        let unlArray = [...new Set([...addArray, ...this.#patchConfig.getUnl()])];
-        unlArray = unlArray.filter(unl => !removeArray.includes(unl));
-        this.updateConfig({unl: unlArray});
-=======
     async updateConfig(params) {
         if (this.readonly)
             throw "Config update not allowed in readonly mode."
@@ -302,7 +243,6 @@
             this.#patchConfig.setAppbillBinArgs(params.appbillBinArgs);
         }
         await this.#patchConfig.saveChanges();
->>>>>>> 12a82525
     }
 }
 
