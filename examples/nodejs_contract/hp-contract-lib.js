--- conflicted
+++ resolved
@@ -58,22 +58,12 @@
 
         this.users = {};
         Object.keys(hpargs.usrfd).forEach((userPubKey) => {
-<<<<<<< HEAD
-            this.users[userPubKey] = new HotPocketChannel(this.events, hpargs.usrfd[userPubKey], userPubKey);
-=======
             this.users[userPubKey] = new HotPocketUserChannel(this.events, hpargs.usrfd[userPubKey], userPubKey);
->>>>>>> 49e30961
             incompleteUserCount++;
         });
 
         this.terminate = () => {
             this.control.sendOutput("Terminated")
-<<<<<<< HEAD
-=======
-            // We are still using process.kill(0) temporarily to stop contract hanging.
-            // This will be removed after the control message is implemented.
-            process.kill(0);
->>>>>>> 49e30961
         }
 
         if (!Object.keys(hpargs.usrfd).length) {
@@ -83,11 +73,7 @@
     };
 }
 
-<<<<<<< HEAD
-function HotPocketChannel(events, fd, userPubKey) {
-=======
 function HotPocketUserChannel(events, fd, userPubKey) {
->>>>>>> 49e30961
     let socket = null;
     if (fd > 0) {
         socket = fs.createReadStream(null, { fd: fd });
