--- conflicted
+++ resolved
@@ -62,23 +62,8 @@
             incompleteUserCount++;
         });
 
-<<<<<<< HEAD
-    this.terminate = () => {
-        this.control.sendOutput("Terminated")
-    }
-
-    this.enableAutoClose = () => {
-        if (!autoCloseTimer) {
-            autoCloseTimer = setTimeout(() => {
-                this.terminate();
-            }, 1000);
-=======
         this.terminate = () => {
             this.control.sendOutput("Terminated")
-            // We are still using process.kill(0) temporarily to stop contract hanging.
-            // This will be removed after the control message is implemented.
-            process.kill(0);
->>>>>>> 2cf7c28d
         }
 
         if (!Object.keys(hpargs.usrfd).length) {
