const HotPocket = require("hotpocket-nodejs-contract");
const fs = require('fs');

const exectsFile = "exects.txt";

// HP smart contract is defined as a function which takes HP ExecutionContext as an argument.
// HP considers execution as complete, when this function completes and all the NPL message callbacks are complete.
const contract = async (ctx, readonly = false) => {

    // We just save execution timestamp as an example state file change.
    if (!readonly) {
        fs.appendFileSync(exectsFile, "ts:" + ctx.timestamp + "\n");

        const stats = fs.statSync(exectsFile);
        if (stats.size > 100 * 1024 * 1024) // If more than 100 MB, empty the file.
            fs.truncateSync(exectsFile);
    }

    // Collection of per-user promises to wait for. Each promise completes when inputs for that user is processed.
    const userHandlers = [];

    for (const user of ctx.users.list()) {

        // This user's hex public key can be accessed from 'user.publicKey'

        // For each user we add a promise to list of promises.
        userHandlers.push(new Promise(async (resolve) => {

            // The contract need to ensure that all outputs for a particular user is emitted
            // in deterministic order. Hence, we are processing all inputs for each user sequentially.
            for (const input of user.inputs) {

                const buf = await ctx.users.read(input);
                const msg = buf.toString();

                const output = (msg == "ts") ? fs.readFileSync("exects.txt").toString() : ("Echoing: " + msg);
                await user.send(output);

            }

            // The promise gets completed when all inputs for this user are processed.
            resolve();
        }));
    }

    // Wait until all user promises are complete.
    await Promise.all(userHandlers);

    // Get the user identified by public key.
    // ctx.users.find("<public key hex>");

    // Get list of all unl nodes in the cluster.
    // ctx.unl.list();

    // Get the unl node identified by public key.
    // ctx.unl.find("<public key hex>");

    // NPL messages example.
    // if (!readonly) {
    //     // Start listening to incoming NPL messages before we send ours.
    //     const promise = new Promise((resolve, reject) => {
    //         let timeout = setTimeout(() => {
    //             reject('NPL timeout.');
    //         }, 2000);

    //         let list = [];
    //         ctx.unl.onMessage((node, msg) => {
    //             console.log(`${node.publicKey} said ${msg} to me.`);
    //             list.push(msg);
    //             if (list.length == ctx.unl.list().length) {
    //                 clearTimeout(timeout);
    //                 resolve();
    //             }
    //         });
    //     });

    //     await ctx.unl.send("Hello");
    //     await promise;
    // }

    // Update patch config
    // const config = await ctx.getConfig();
    // config.unl.push("edf3f3bff36e22d0e1c7abf791ca4900e717754443b8e861dcfbf1cd2bbd0f6159");
    // await ctx.updateConfig(config);
}

const fallback = async (ctx) => {
<<<<<<< HEAD
    console.log("This is fallback mode");

    const hpconfig = await ctx.getConfig();

    for (const u of ctx.unl.list()) {
        const gap = Math.abs(u.activeOn - ctx.timestamp);
        // If last active timestamp is before the twice of roundtime, This node must be active.
        if (u.activeOn && gap > (hpconfig.consensus.roundtime * 4)) {
            console.log("Updating patch config", u);
            hpconfig.unl = hpconfig.unl.filter(e => e !== u.publicKey);
            await ctx.updateConfig(hpconfig);
        }
    }

=======
    console.log(`Fallback mode: Non consensus execution count: ${ctx.nonConsensusRounds}`);
>>>>>>> c3bacabf
    // NPL messages example.
    // Start listening to incoming NPL messages before we send ours.
    const promise = new Promise((resolve, reject) => {
        let timeout = setTimeout(() => {
            reject('NPL timeout.');
<<<<<<< HEAD
        }, 4000);
=======
        }, 2000);
>>>>>>> c3bacabf

        let list = [];
        ctx.unl.onMessage((node, msg) => {
            console.log(`${node.publicKey} said ${msg} to me.`);
            list.push(msg);
            if (list.length == ctx.unl.list().length) {
                clearTimeout(timeout);
                resolve();
            }
        });
    });

    await ctx.unl.send("Hello");
    await promise;
}

const hpc = new HotPocket.Contract();
hpc.init({
    "consensus": async (ctx) => { await contract(ctx, false); },
    "consensus_fallback": async (ctx) => { await fallback(ctx); },
    "read_req": async (ctx) => { await contract(ctx, true); }
});<|MERGE_RESOLUTION|>--- conflicted
+++ resolved
@@ -85,34 +85,13 @@
 }
 
 const fallback = async (ctx) => {
-<<<<<<< HEAD
-    console.log("This is fallback mode");
-
-    const hpconfig = await ctx.getConfig();
-
-    for (const u of ctx.unl.list()) {
-        const gap = Math.abs(u.activeOn - ctx.timestamp);
-        // If last active timestamp is before the twice of roundtime, This node must be active.
-        if (u.activeOn && gap > (hpconfig.consensus.roundtime * 4)) {
-            console.log("Updating patch config", u);
-            hpconfig.unl = hpconfig.unl.filter(e => e !== u.publicKey);
-            await ctx.updateConfig(hpconfig);
-        }
-    }
-
-=======
     console.log(`Fallback mode: Non consensus execution count: ${ctx.nonConsensusRounds}`);
->>>>>>> c3bacabf
     // NPL messages example.
     // Start listening to incoming NPL messages before we send ours.
     const promise = new Promise((resolve, reject) => {
         let timeout = setTimeout(() => {
             reject('NPL timeout.');
-<<<<<<< HEAD
-        }, 4000);
-=======
         }, 2000);
->>>>>>> c3bacabf
 
         let list = [];
         ctx.unl.onMessage((node, msg) => {
