cmake_minimum_required(VERSION 3.2)
project(HPCore)

add_definitions("-std=c++17")

set(CMAKE_RUNTIME_OUTPUT_DIRECTORY build)
set(CMAKE_BUILD_TYPE "MinSizeRel" FORCE)

add_executable(hpcore
<<<<<<< HEAD
    src/p2p/peer_message_handler.cpp
=======
    src/sock/socket_client.cpp
    src/sock/socket_server.cpp
    src/sock/socket_session.cpp
>>>>>>> b4b9132d
    src/p2p/peer_session_handler.cpp
    src/p2p/p2p.cpp
    src/cons/cons.cpp
    src/util.cpp
    src/crypto.cpp
    src/conf.cpp
    src/hplog.cpp
    src/proc.cpp
    src/usr/user_session_handler.cpp
    src/usr/usr.cpp
    src/main.cpp
)

add_custom_target(docker
  COMMAND strip ./build/hpcore
  COMMAND docker build -t hpcore:latest .
)
set_target_properties(docker PROPERTIES EXCLUDE_FROM_ALL TRUE)
add_dependencies(docker hpcore)

target_link_libraries(hpcore
    libsodium.a
    libboost_system.a
    libboost_thread.a
    libboost_log.a
    libboost_log_setup.a
    libboost_filesystem.a
    stdc++fs
    pthread
    crypto
    ssl
)<|MERGE_RESOLUTION|>--- conflicted
+++ resolved
@@ -7,23 +7,20 @@
 set(CMAKE_BUILD_TYPE "MinSizeRel" FORCE)
 
 add_executable(hpcore
-<<<<<<< HEAD
-    src/p2p/peer_message_handler.cpp
-=======
     src/sock/socket_client.cpp
     src/sock/socket_server.cpp
     src/sock/socket_session.cpp
->>>>>>> b4b9132d
+    src/p2p/peer_message_handler.cpp
     src/p2p/peer_session_handler.cpp
     src/p2p/p2p.cpp
+    src/usr/user_session_handler.cpp
+    src/usr/usr.cpp
     src/cons/cons.cpp
     src/util.cpp
     src/crypto.cpp
     src/conf.cpp
     src/hplog.cpp
     src/proc.cpp
-    src/usr/user_session_handler.cpp
-    src/usr/usr.cpp
     src/main.cpp
 )
 
