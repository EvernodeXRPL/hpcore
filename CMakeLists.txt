--- conflicted
+++ resolved
@@ -13,11 +13,8 @@
     src/hplog.cpp
     src/fbschema/common_helpers.cpp
     src/fbschema/p2pmsg_helpers.cpp
-<<<<<<< HEAD
     src/fbschema/ledger_helpers.cpp
-=======
     src/jsonschema/usrmsg_helpers.cpp
->>>>>>> b8ffb838
     src/sock/socket_client.cpp
     src/sock/socket_server.cpp
     src/sock/socket_session.cpp
