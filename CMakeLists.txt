cmake_minimum_required(VERSION 3.2)
project(HPCore)

add_definitions("-std=c++17" "-DBOOST_LOG_DYN_LINK")
find_package(Boost REQUIRED COMPONENTS system log)

set(CMAKE_RUNTIME_OUTPUT_DIRECTORY build)

add_executable(hpcore
    src/p2p/peer_message_handler.cpp
    src/p2p/peer_session_handler.cpp
    src/p2p/p2p.cpp
    src/cons/cons.cpp
    src/util.cpp
    src/crypto.cpp
    src/conf.cpp
    src/hplog.cpp
    src/proc.cpp
    src/usr/user_session_handler.cpp
    src/usr/usr.cpp
    src/main.cpp
)

add_custom_target(release
  COMMAND cmake -DCMAKE_BUILD_TYPE=RELEASE .
  COMMAND make hpcore
  COMMAND strip ./build/hpcore
  COMMAND docker build -t hpcore:latest .
)
set_target_properties(release PROPERTIES EXCLUDE_FROM_ALL TRUE)

target_link_libraries(hpcore
    libsodium.a
    ${Boost_SYSTEM_LIBRARY}
    ${Boost_LOG_LIBRARY}
    ${Boost_LOG_SETUP_LIBRARY}
    stdc++fs
    pthread
<<<<<<< HEAD
=======
    crypto
    ssl
>>>>>>> 40358890
)<|MERGE_RESOLUTION|>--- conflicted
+++ resolved
@@ -36,9 +36,6 @@
     ${Boost_LOG_SETUP_LIBRARY}
     stdc++fs
     pthread
-<<<<<<< HEAD
-=======
     crypto
     ssl
->>>>>>> 40358890
 )