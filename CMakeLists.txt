--- conflicted
+++ resolved
@@ -10,10 +10,8 @@
     src/sock/socket_client.cpp
     src/sock/socket_server.cpp
     src/sock/socket_session.cpp
-<<<<<<< HEAD
     src/p2p/peer_session_handler.cpp
     src/p2p/p2p.cpp
-=======
     src/util.cpp
     src/crypto.cpp
     src/conf.cpp
@@ -21,7 +19,6 @@
     src/usr/user_session_handler.cpp
     src/usr/usr.cpp
     src/main.cpp
->>>>>>> ebf13209
 )
 
 target_link_libraries(hpcore
