--- conflicted
+++ resolved
@@ -10,12 +10,8 @@
     src/crypto.cpp
     src/proc.cpp
     src/usr/usr.cpp
-<<<<<<< HEAD
     src/util.cpp
-=======
-    src/shared.cpp
     src/p2p/message.pb.cc
->>>>>>> e8663f24
     src/sock/socket_client.cpp
     src/sock/socket_server.cpp
     src/sock/socket_session.cpp
